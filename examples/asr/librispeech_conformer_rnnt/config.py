from typing import Any
import yaml
import pathlib
import logging
import datetime

logging.getLogger("lightning.pytorch").setLevel(logging.INFO)

class config_dict(dict):
    # https://stackoverflow.com/questions/2328235/pythonextend-the-dict-class
    def __getitem__(self, __key: Any) -> Any:
        return super().__getitem__(__key)
    

default_config = {
    # model:
    "spm_vocab_size": 1023,

    # Xiaohui's
    "rnnt_config": {
        "input_dim": 80,
        "encoding_dim": 512,
        "subsampling_type": "splice",  # splice, conv
        "time_reduction_stride": 4,
        "conformer_input_dim": 512,
        "conformer_ffn_dim": 2048,
        "conformer_num_layers": 12,
        "conformer_num_heads": 8,
        "conformer_depthwise_conv_kernel_size": 31,
        "conformer_dropout": 0.1,
        "num_symbols": 1024,
        "symbol_embedding_dim": 1024,
        "num_lstm_layers": 2,
        "lstm_hidden_dim": 512,
        "lstm_layer_norm": True,
        "lstm_layer_norm_epsilon": 1e-5,
        "lstm_dropout": 0.3,
        "joiner_activation": "tanh",
    },

    # # Default
    # "rnnt_config": {
    #     "input_dim": 80,
    #     "encoding_dim": 1024,
    #     "time_reduction_stride": 4,
    #     "conformer_input_dim": 256,
    #     "conformer_ffn_dim": 1024,
    #     "conformer_num_layers": 16,
    #     "conformer_num_heads": 4,
    #     "conformer_depthwise_conv_kernel_size": 31,
    #     "conformer_dropout": 0.1,
    #     "num_symbols": 1024,
    #     "symbol_embedding_dim": 256,
    #     "num_lstm_layers": 2,
    #     "lstm_hidden_dim": 512,
    #     "lstm_layer_norm": True,
    #     "lstm_layer_norm_epsilon": 1e-5,
    #     "lstm_dropout": 0.3,
    #     "joiner_activation": "tanh",
    # },

    # training:
    "training_config": {
        "seed": 1,
        "save_top_k": 20,
        "checkpoint_path": None,
        "exp_dir": "./exp",
        "nodes": 4,
        "gpus": 8,
        "epochs": 200,
        "gradient_clip_val": 10.0,
        "full_libri": True,
    },
    
    "optim_config": {
        "warmup_steps": 40,
        "force_anneal_step": 120,
        "anneal_factor": 0.96,
        "lr": 8e-4,
        "batch_size": None,
        "max_tokens": 1200,
        "train_num_buckets": 50,
        "reduction": "sum",
        "weight_decay": 2e-6,
    },

    # Xiaohui's:
    "specaug_conf": {
        "new_spec_aug_api": False,
        "n_time_masks": 10,
        "time_mask_param": 100,
        "p": 0.2,
        "n_freq_masks": 2,
        "freq_mask_param": 27,
        "iid_masks": True,
        "zero_masking": True,
    },

    # # Default:
    # "specaug_conf": {
    #     "new_spec_aug_api": False,
    #     "n_time_masks": 2,
    #     "time_mask_param": 100,
    #     "p": 0.2,
    #     "n_freq_masks": 2,
    #     "freq_mask_param": 27,
    #     "iid_masks": True,
    #     "zero_masking": True,
    # },

<<<<<<< HEAD
    # # Espnet's:  f30,2; t40, 2
=======
    "speed_perturbation": False,
    # "musan_noise": False,
    "musan_noise": {
        "subsets": ["noise"],
        "snr": [10, 20],
        "p": 0.5,
    },

    # # Espnet's:
>>>>>>> 2b76855f
    # "specaug_conf": {
    #     "new_spec_aug_api": False,
    #     "n_time_masks": 2,
    #     "time_mask_param": 40,
    #     "p": 0.2,
    #     "n_freq_masks": 2,
    #     "freq_mask_param": 30,
    #     "iid_masks": True,
    #     "zero_masking": True,
    # },

    "speed_perturbation": False,
    "musan_noise": False,

    # # inference:
    # "inference_config": {
    #     "temperature": 1.0,
    #     "step_max_tokens": 100,
    #     "beam_width": 20,  # espnet: 10  # https://github.com/espnet/espnet/blob/master/egs2/librispeech/asr1/conf/tuning/transducer/decode.yaml
    # },

    "updated": False,
}


def update_missing_fields(d, d_ref):
    updated_or_not = False
    for k, v in d_ref.items():
        if k not in d:
            d[k] = d_ref[k]
            updated_or_not = True
        elif type(v) is dict:
            _dk, _updated_or_not = update_missing_fields(d[k], d_ref[k])
            d[k] = _dk
            updated_or_not = updated_or_not or _updated_or_not
    return d, updated_or_not


# https://python.land/data-processing/python-yaml
def load_config(config_file):
    if config_file is None or not pathlib.Path(config_file).exists():
        logging.info(f"No config_file found. Using default config.")
        return default_config
    
    with open(config_file, 'r') as fin:
        config = yaml.safe_load(fin)
    
    _, updated_or_not = update_missing_fields(config, default_config)
    config["updated"] = updated_or_not
    return config


def my_stringify_dict(d):
    str_d = dict()

    for k, v in d.items():
        if isinstance(v, pathlib.Path): # type(v) is pathlib.Path:
            str_d[k] = str(v.absolute())
        elif type(v) is dict:
            str_d[k] = my_stringify_dict(v)
        else:
            str_d[k] = v
    return str_d


def save_config(config, config_file):
    _str_config = my_stringify_dict(config)

    pp = pathlib.Path(config_file)
    if not pp.exists() or config["updated"]:
        if pp.exists():
            timestamp = datetime.datetime.now().strftime("%Y%m%d%H%M%S")
            new_path = pp.with_suffix(f".{timestamp}.yaml")
            pp.rename(new_path)
            logging.info(f"Existing config file has been updated. Previous one saved to: {new_path}")

        with open(config_file, 'w') as fout:
            yaml.dump(_str_config, fout)
    else:
        logging.info(f"Skipped saving config file. Existed: {config_file}")


def update_config(config, args):
    if args.checkpoint_path is not None:
        config["training_config"]["checkpoint_path"] = args.checkpoint_path
    if args.exp_dir is not None:
        config["training_config"]["exp_dir"] = args.exp_dir
    if args.nodes is not None:
        config["training_config"]["nodes"] = args.nodes
    if args.gpus is not None:
        config["training_config"]["gpus"] = args.gpus
    if args.epochs is not None:
        config["training_config"]["epochs"] = args.epochs
    return config<|MERGE_RESOLUTION|>--- conflicted
+++ resolved
@@ -108,19 +108,7 @@
     #     "zero_masking": True,
     # },
 
-<<<<<<< HEAD
     # # Espnet's:  f30,2; t40, 2
-=======
-    "speed_perturbation": False,
-    # "musan_noise": False,
-    "musan_noise": {
-        "subsets": ["noise"],
-        "snr": [10, 20],
-        "p": 0.5,
-    },
-
-    # # Espnet's:
->>>>>>> 2b76855f
     # "specaug_conf": {
     #     "new_spec_aug_api": False,
     #     "n_time_masks": 2,
@@ -134,6 +122,11 @@
 
     "speed_perturbation": False,
     "musan_noise": False,
+    # "musan_noise": {
+    #     "subsets": ["noise"],
+    #     "snr": [10, 20],
+    #     "p": 0.5,
+    # },
 
     # # inference:
     # "inference_config": {
