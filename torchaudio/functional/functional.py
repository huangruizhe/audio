# -*- coding: utf-8 -*-

import math
import tempfile
import warnings
from collections.abc import Sequence
from typing import List, Optional, Tuple, Union

import torch
import torchaudio
from torch import Tensor
from torchaudio._internal.module_utils import deprecated

from .filtering import highpass_biquad, treble_biquad

__all__ = [
    "spectrogram",
    "inverse_spectrogram",
    "griffinlim",
    "amplitude_to_DB",
    "DB_to_amplitude",
    "compute_deltas",
    "melscale_fbanks",
    "linear_fbanks",
    "create_dct",
    "compute_deltas",
    "detect_pitch_frequency",
    "DB_to_amplitude",
    "mu_law_encoding",
    "mu_law_decoding",
    "phase_vocoder",
    "mask_along_axis",
    "mask_along_axis_iid",
    "sliding_window_cmn",
    "spectral_centroid",
    "apply_codec",
    "resample",
    "edit_distance",
    "loudness",
    "pitch_shift",
    "rnnt_loss",
    "psd",
    "mvdr_weights_souden",
    "mvdr_weights_rtf",
    "rtf_evd",
    "rtf_power",
    "apply_beamforming",
    "fftconvolve",
    "convolve",
    "add_noise",
    "speed",
    "preemphasis",
    "deemphasis",
]


def spectrogram(
    waveform: Tensor,
    pad: int,
    window: Tensor,
    n_fft: int,
    hop_length: int,
    win_length: int,
    power: Optional[float],
    normalized: Union[bool, str],
    center: bool = True,
    pad_mode: str = "reflect",
    onesided: bool = True,
    return_complex: Optional[bool] = None,
) -> Tensor:
    r"""Create a spectrogram or a batch of spectrograms from a raw audio signal.
    The spectrogram can be either magnitude-only or complex.

    .. devices:: CPU CUDA

    .. properties:: Autograd TorchScript

    Args:
        waveform (Tensor): Tensor of audio of dimension `(..., time)`
        pad (int): Two sided padding of signal
        window (Tensor): Window tensor that is applied/multiplied to each frame/window
        n_fft (int): Size of FFT
        hop_length (int): Length of hop between STFT windows
        win_length (int): Window size
        power (float or None): Exponent for the magnitude spectrogram,
            (must be > 0) e.g., 1 for magnitude, 2 for power, etc.
            If None, then the complex spectrum is returned instead.
        normalized (bool or str): Whether to normalize by magnitude after stft. If input is str, choices are
            ``"window"`` and ``"frame_length"``, if specific normalization type is desirable. ``True`` maps to
            ``"window"``. When normalized on ``"window"``, waveform is normalized upon the window's L2 energy. If
            normalized on ``"frame_length"``, waveform is normalized by dividing by
            :math:`(\text{frame\_length})^{0.5}`.
        center (bool, optional): whether to pad :attr:`waveform` on both sides so
            that the :math:`t`-th frame is centered at time :math:`t \times \text{hop\_length}`.
            Default: ``True``
        pad_mode (string, optional): controls the padding method used when
            :attr:`center` is ``True``. Default: ``"reflect"``
        onesided (bool, optional): controls whether to return half of results to
            avoid redundancy. Default: ``True``
        return_complex (bool, optional):
            Deprecated and not used.

    Returns:
        Tensor: Dimension `(..., freq, time)`, freq is
        ``n_fft // 2 + 1`` and ``n_fft`` is the number of
        Fourier bins, and time is the number of window hops (n_frame).
    """
    if return_complex is not None:
        warnings.warn(
            "`return_complex` argument is now deprecated and is not effective."
            "`torchaudio.functional.spectrogram(power=None)` always returns a tensor with "
            "complex dtype. Please remove the argument in the function call."
        )

    if pad > 0:
        # TODO add "with torch.no_grad():" back when JIT supports it
        waveform = torch.nn.functional.pad(waveform, (pad, pad), "constant")

    frame_length_norm, window_norm = _get_spec_norms(normalized)

    # pack batch
    shape = waveform.size()
    waveform = waveform.reshape(-1, shape[-1])

    # default values are consistent with librosa.core.spectrum._spectrogram
    spec_f = torch.stft(
        input=waveform,
        n_fft=n_fft,
        hop_length=hop_length,
        win_length=win_length,
        window=window,
        center=center,
        pad_mode=pad_mode,
        normalized=frame_length_norm,
        onesided=onesided,
        return_complex=True,
    )

    # unpack batch
    spec_f = spec_f.reshape(shape[:-1] + spec_f.shape[-2:])

    if window_norm:
        spec_f /= window.pow(2.0).sum().sqrt()
    if power is not None:
        if power == 1.0:
            return spec_f.abs()
        return spec_f.abs().pow(power)
    return spec_f


def inverse_spectrogram(
    spectrogram: Tensor,
    length: Optional[int],
    pad: int,
    window: Tensor,
    n_fft: int,
    hop_length: int,
    win_length: int,
    normalized: Union[bool, str],
    center: bool = True,
    pad_mode: str = "reflect",
    onesided: bool = True,
) -> Tensor:
    r"""Create an inverse spectrogram or a batch of inverse spectrograms from the provided
    complex-valued spectrogram.

    .. devices:: CPU CUDA

    .. properties:: Autograd TorchScript

    Args:
        spectrogram (Tensor): Complex tensor of audio of dimension (..., freq, time).
        length (int or None): The output length of the waveform.
        pad (int): Two sided padding of signal. It is only effective when ``length`` is provided.
        window (Tensor): Window tensor that is applied/multiplied to each frame/window
        n_fft (int): Size of FFT
        hop_length (int): Length of hop between STFT windows
        win_length (int): Window size
        normalized (bool or str): Whether the stft output was normalized by magnitude. If input is str, choices are
            ``"window"`` and ``"frame_length"``, dependent on normalization mode. ``True`` maps to
            ``"window"``.
        center (bool, optional): whether the waveform was padded on both sides so
            that the :math:`t`-th frame is centered at time :math:`t \times \text{hop\_length}`.
            Default: ``True``
        pad_mode (string, optional): controls the padding method used when
            :attr:`center` is ``True``. This parameter is provided for compatibility with the
            spectrogram function and is not used. Default: ``"reflect"``
        onesided (bool, optional): controls whether spectrogram was done in onesided mode.
            Default: ``True``

    Returns:
        Tensor: Dimension `(..., time)`. Least squares estimation of the original signal.
    """

    frame_length_norm, window_norm = _get_spec_norms(normalized)

    if not spectrogram.is_complex():
        raise ValueError("Expected `spectrogram` to be complex dtype.")

    if window_norm:
        spectrogram = spectrogram * window.pow(2.0).sum().sqrt()

    # pack batch
    shape = spectrogram.size()
    spectrogram = spectrogram.reshape(-1, shape[-2], shape[-1])

    # default values are consistent with librosa.core.spectrum._spectrogram
    waveform = torch.istft(
        input=spectrogram,
        n_fft=n_fft,
        hop_length=hop_length,
        win_length=win_length,
        window=window,
        center=center,
        normalized=frame_length_norm,
        onesided=onesided,
        length=length + 2 * pad if length is not None else None,
        return_complex=False,
    )

    if length is not None and pad > 0:
        # remove padding from front and back
        waveform = waveform[:, pad:-pad]

    # unpack batch
    waveform = waveform.reshape(shape[:-2] + waveform.shape[-1:])

    return waveform


def _get_spec_norms(normalized: Union[str, bool]):
    frame_length_norm, window_norm = False, False
    if torch.jit.isinstance(normalized, str):
        if normalized not in ["frame_length", "window"]:
            raise ValueError("Invalid normalized parameter: {}".format(normalized))
        if normalized == "frame_length":
            frame_length_norm = True
        elif normalized == "window":
            window_norm = True
    elif torch.jit.isinstance(normalized, bool):
        if normalized:
            window_norm = True
    else:
        raise TypeError("Input type not supported")
    return frame_length_norm, window_norm


def _get_complex_dtype(real_dtype: torch.dtype):
    if real_dtype == torch.double:
        return torch.cdouble
    if real_dtype == torch.float:
        return torch.cfloat
    if real_dtype == torch.half:
        return torch.complex32
    raise ValueError(f"Unexpected dtype {real_dtype}")


def griffinlim(
    specgram: Tensor,
    window: Tensor,
    n_fft: int,
    hop_length: int,
    win_length: int,
    power: float,
    n_iter: int,
    momentum: float,
    length: Optional[int],
    rand_init: bool,
) -> Tensor:
    r"""Compute waveform from a linear scale magnitude spectrogram using the Griffin-Lim transformation.

    .. devices:: CPU CUDA

    .. properties:: Autograd TorchScript

    Implementation ported from
    *librosa* :cite:`brian_mcfee-proc-scipy-2015`, *A fast Griffin-Lim algorithm* :cite:`6701851`
    and *Signal estimation from modified short-time Fourier transform* :cite:`1172092`.

    Args:
        specgram (Tensor): A magnitude-only STFT spectrogram of dimension `(..., freq, frames)`
            where freq is ``n_fft // 2 + 1``.
        window (Tensor): Window tensor that is applied/multiplied to each frame/window
        n_fft (int): Size of FFT, creates ``n_fft // 2 + 1`` bins
        hop_length (int): Length of hop between STFT windows. (
            Default: ``win_length // 2``)
        win_length (int): Window size. (Default: ``n_fft``)
        power (float): Exponent for the magnitude spectrogram,
            (must be > 0) e.g., 1 for magnitude, 2 for power, etc.
        n_iter (int): Number of iteration for phase recovery process.
        momentum (float): The momentum parameter for fast Griffin-Lim.
            Setting this to 0 recovers the original Griffin-Lim method.
            Values near 1 can lead to faster convergence, but above 1 may not converge.
        length (int or None): Array length of the expected output.
        rand_init (bool): Initializes phase randomly if True, to zero otherwise.

    Returns:
        Tensor: waveform of `(..., time)`, where time equals the ``length`` parameter if given.
    """
    if not 0 <= momentum < 1:
        raise ValueError("momentum must be in range [0, 1). Found: {}".format(momentum))

    momentum = momentum / (1 + momentum)

    # pack batch
    shape = specgram.size()
    specgram = specgram.reshape([-1] + list(shape[-2:]))

    specgram = specgram.pow(1 / power)

    # initialize the phase
    if rand_init:
        angles = torch.rand(specgram.size(), dtype=_get_complex_dtype(specgram.dtype), device=specgram.device)
    else:
        angles = torch.full(specgram.size(), 1, dtype=_get_complex_dtype(specgram.dtype), device=specgram.device)

    # And initialize the previous iterate to 0
    tprev = torch.tensor(0.0, dtype=specgram.dtype, device=specgram.device)
    for _ in range(n_iter):
        # Invert with our current estimate of the phases
        inverse = torch.istft(
            specgram * angles, n_fft=n_fft, hop_length=hop_length, win_length=win_length, window=window, length=length
        )

        # Rebuild the spectrogram
        rebuilt = torch.stft(
            input=inverse,
            n_fft=n_fft,
            hop_length=hop_length,
            win_length=win_length,
            window=window,
            center=True,
            pad_mode="reflect",
            normalized=False,
            onesided=True,
            return_complex=True,
        )

        # Update our phase estimates
        angles = rebuilt
        if momentum:
            angles = angles - tprev.mul_(momentum)
        angles = angles.div(angles.abs().add(1e-16))

        # Store the previous iterate
        tprev = rebuilt

    # Return the final phase estimates
    waveform = torch.istft(
        specgram * angles, n_fft=n_fft, hop_length=hop_length, win_length=win_length, window=window, length=length
    )

    # unpack batch
    waveform = waveform.reshape(shape[:-2] + waveform.shape[-1:])

    return waveform


def amplitude_to_DB(
    x: Tensor, multiplier: float, amin: float, db_multiplier: float, top_db: Optional[float] = None
) -> Tensor:
    r"""Turn a spectrogram from the power/amplitude scale to the decibel scale.

    .. devices:: CPU CUDA

    .. properties:: Autograd TorchScript

    The output of each tensor in a batch depends on the maximum value of that tensor,
    and so may return different values for an audio clip split into snippets vs. a full clip.

    Args:

        x (Tensor): Input spectrogram(s) before being converted to decibel scale.
            The expected shapes are ``(freq, time)``, ``(channel, freq, time)`` or
            ``(..., batch, channel, freq, time)``.

            .. note::

               When ``top_db`` is specified, cut-off values are computed for each audio
               in the batch. Therefore if the input shape is 4D (or larger), different
               cut-off values are used for audio data in the batch.
               If the input shape is 2D or 3D, a single cutoff value is used.

        multiplier (float): Use 10. for power and 20. for amplitude
        amin (float): Number to clamp ``x``
        db_multiplier (float): Log10(max(reference value and amin))
        top_db (float or None, optional): Minimum negative cut-off in decibels. A reasonable number
            is 80. (Default: ``None``)

    Returns:
        Tensor: Output tensor in decibel scale
    """
    x_db = multiplier * torch.log10(torch.clamp(x, min=amin))
    x_db -= multiplier * db_multiplier

    if top_db is not None:
        # Expand batch
        shape = x_db.size()
        packed_channels = shape[-3] if x_db.dim() > 2 else 1
        x_db = x_db.reshape(-1, packed_channels, shape[-2], shape[-1])

        x_db = torch.max(x_db, (x_db.amax(dim=(-3, -2, -1)) - top_db).view(-1, 1, 1, 1))

        # Repack batch
        x_db = x_db.reshape(shape)

    return x_db


def DB_to_amplitude(x: Tensor, ref: float, power: float) -> Tensor:
    r"""Turn a tensor from the decibel scale to the power/amplitude scale.

    .. devices:: CPU CUDA

    .. properties:: TorchScript

    Args:
        x (Tensor): Input tensor before being converted to power/amplitude scale.
        ref (float): Reference which the output will be scaled by.
        power (float): If power equals 1, will compute DB to power. If 0.5, will compute DB to amplitude.

    Returns:
        Tensor: Output tensor in power/amplitude scale.
    """
    return ref * torch.pow(torch.pow(10.0, 0.1 * x), power)


def _hz_to_mel(freq: float, mel_scale: str = "htk") -> float:
    r"""Convert Hz to Mels.

    Args:
        freqs (float): Frequencies in Hz
        mel_scale (str, optional): Scale to use: ``htk`` or ``slaney``. (Default: ``htk``)

    Returns:
        mels (float): Frequency in Mels
    """

    if mel_scale not in ["slaney", "htk"]:
        raise ValueError('mel_scale should be one of "htk" or "slaney".')

    if mel_scale == "htk":
        return 2595.0 * math.log10(1.0 + (freq / 700.0))

    # Fill in the linear part
    f_min = 0.0
    f_sp = 200.0 / 3

    mels = (freq - f_min) / f_sp

    # Fill in the log-scale part
    min_log_hz = 1000.0
    min_log_mel = (min_log_hz - f_min) / f_sp
    logstep = math.log(6.4) / 27.0

    if freq >= min_log_hz:
        mels = min_log_mel + math.log(freq / min_log_hz) / logstep

    return mels


def _mel_to_hz(mels: Tensor, mel_scale: str = "htk") -> Tensor:
    """Convert mel bin numbers to frequencies.

    Args:
        mels (Tensor): Mel frequencies
        mel_scale (str, optional): Scale to use: ``htk`` or ``slaney``. (Default: ``htk``)

    Returns:
        freqs (Tensor): Mels converted in Hz
    """

    if mel_scale not in ["slaney", "htk"]:
        raise ValueError('mel_scale should be one of "htk" or "slaney".')

    if mel_scale == "htk":
        return 700.0 * (10.0 ** (mels / 2595.0) - 1.0)

    # Fill in the linear scale
    f_min = 0.0
    f_sp = 200.0 / 3
    freqs = f_min + f_sp * mels

    # And now the nonlinear scale
    min_log_hz = 1000.0
    min_log_mel = (min_log_hz - f_min) / f_sp
    logstep = math.log(6.4) / 27.0

    log_t = mels >= min_log_mel
    freqs[log_t] = min_log_hz * torch.exp(logstep * (mels[log_t] - min_log_mel))

    return freqs


def _create_triangular_filterbank(
    all_freqs: Tensor,
    f_pts: Tensor,
) -> Tensor:
    """Create a triangular filter bank.

    Args:
        all_freqs (Tensor): STFT freq points of size (`n_freqs`).
        f_pts (Tensor): Filter mid points of size (`n_filter`).

    Returns:
        fb (Tensor): The filter bank of size (`n_freqs`, `n_filter`).
    """
    # Adopted from Librosa
    # calculate the difference between each filter mid point and each stft freq point in hertz
    f_diff = f_pts[1:] - f_pts[:-1]  # (n_filter + 1)
    slopes = f_pts.unsqueeze(0) - all_freqs.unsqueeze(1)  # (n_freqs, n_filter + 2)
    # create overlapping triangles
    zero = torch.zeros(1)
    down_slopes = (-1.0 * slopes[:, :-2]) / f_diff[:-1]  # (n_freqs, n_filter)
    up_slopes = slopes[:, 2:] / f_diff[1:]  # (n_freqs, n_filter)
    fb = torch.max(zero, torch.min(down_slopes, up_slopes))

    return fb


def melscale_fbanks(
    n_freqs: int,
    f_min: float,
    f_max: float,
    n_mels: int,
    sample_rate: int,
    norm: Optional[str] = None,
    mel_scale: str = "htk",
) -> Tensor:
    r"""Create a frequency bin conversion matrix.

    .. devices:: CPU

    .. properties:: TorchScript

    Note:
        For the sake of the numerical compatibility with librosa, not all the coefficients
        in the resulting filter bank has magnitude of 1.

        .. image:: https://download.pytorch.org/torchaudio/doc-assets/mel_fbanks.png
           :alt: Visualization of generated filter bank

    Args:
        n_freqs (int): Number of frequencies to highlight/apply
        f_min (float): Minimum frequency (Hz)
        f_max (float): Maximum frequency (Hz)
        n_mels (int): Number of mel filterbanks
        sample_rate (int): Sample rate of the audio waveform
        norm (str or None, optional): If "slaney", divide the triangular mel weights by the width of the mel band
            (area normalization). (Default: ``None``)
        mel_scale (str, optional): Scale to use: ``htk`` or ``slaney``. (Default: ``htk``)

    Returns:
        Tensor: Triangular filter banks (fb matrix) of size (``n_freqs``, ``n_mels``)
        meaning number of frequencies to highlight/apply to x the number of filterbanks.
        Each column is a filterbank so that assuming there is a matrix A of
        size (..., ``n_freqs``), the applied result would be
        ``A @ melscale_fbanks(A.size(-1), ...)``.

    """

    if norm is not None and norm != "slaney":
        raise ValueError('norm must be one of None or "slaney"')

    # freq bins
    all_freqs = torch.linspace(0, sample_rate // 2, n_freqs)

    # calculate mel freq bins
    m_min = _hz_to_mel(f_min, mel_scale=mel_scale)
    m_max = _hz_to_mel(f_max, mel_scale=mel_scale)

    m_pts = torch.linspace(m_min, m_max, n_mels + 2)
    f_pts = _mel_to_hz(m_pts, mel_scale=mel_scale)

    # create filterbank
    fb = _create_triangular_filterbank(all_freqs, f_pts)

    if norm is not None and norm == "slaney":
        # Slaney-style mel is scaled to be approx constant energy per channel
        enorm = 2.0 / (f_pts[2 : n_mels + 2] - f_pts[:n_mels])
        fb *= enorm.unsqueeze(0)

    if (fb.max(dim=0).values == 0.0).any():
        warnings.warn(
            "At least one mel filterbank has all zero values. "
            f"The value for `n_mels` ({n_mels}) may be set too high. "
            f"Or, the value for `n_freqs` ({n_freqs}) may be set too low."
        )

    return fb


def linear_fbanks(
    n_freqs: int,
    f_min: float,
    f_max: float,
    n_filter: int,
    sample_rate: int,
) -> Tensor:
    r"""Creates a linear triangular filterbank.

    .. devices:: CPU

    .. properties:: TorchScript

    Note:
        For the sake of the numerical compatibility with librosa, not all the coefficients
        in the resulting filter bank has magnitude of 1.

        .. image:: https://download.pytorch.org/torchaudio/doc-assets/lin_fbanks.png
           :alt: Visualization of generated filter bank

    Args:
        n_freqs (int): Number of frequencies to highlight/apply
        f_min (float): Minimum frequency (Hz)
        f_max (float): Maximum frequency (Hz)
        n_filter (int): Number of (linear) triangular filter
        sample_rate (int): Sample rate of the audio waveform

    Returns:
        Tensor: Triangular filter banks (fb matrix) of size (``n_freqs``, ``n_filter``)
        meaning number of frequencies to highlight/apply to x the number of filterbanks.
        Each column is a filterbank so that assuming there is a matrix A of
        size (..., ``n_freqs``), the applied result would be
        ``A * linear_fbanks(A.size(-1), ...)``.
    """
    # freq bins
    all_freqs = torch.linspace(0, sample_rate // 2, n_freqs)

    # filter mid-points
    f_pts = torch.linspace(f_min, f_max, n_filter + 2)

    # create filterbank
    fb = _create_triangular_filterbank(all_freqs, f_pts)

    return fb


def create_dct(n_mfcc: int, n_mels: int, norm: Optional[str]) -> Tensor:
    r"""Create a DCT transformation matrix with shape (``n_mels``, ``n_mfcc``),
    normalized depending on norm.

    .. devices:: CPU

    .. properties:: TorchScript

    Args:
        n_mfcc (int): Number of mfc coefficients to retain
        n_mels (int): Number of mel filterbanks
        norm (str or None): Norm to use (either "ortho" or None)

    Returns:
        Tensor: The transformation matrix, to be right-multiplied to
        row-wise data of size (``n_mels``, ``n_mfcc``).
    """

    if norm is not None and norm != "ortho":
        raise ValueError('norm must be either "ortho" or None')

    # http://en.wikipedia.org/wiki/Discrete_cosine_transform#DCT-II
    n = torch.arange(float(n_mels))
    k = torch.arange(float(n_mfcc)).unsqueeze(1)
    dct = torch.cos(math.pi / float(n_mels) * (n + 0.5) * k)  # size (n_mfcc, n_mels)

    if norm is None:
        dct *= 2.0
    else:
        dct[0] *= 1.0 / math.sqrt(2.0)
        dct *= math.sqrt(2.0 / float(n_mels))
    return dct.t()


def mu_law_encoding(x: Tensor, quantization_channels: int) -> Tensor:
    r"""Encode signal based on mu-law companding.

    .. devices:: CPU CUDA

    .. properties:: TorchScript

    For more info see the
    `Wikipedia Entry <https://en.wikipedia.org/wiki/%CE%9C-law_algorithm>`_

    This algorithm expects the signal has been scaled to between -1 and 1 and
    returns a signal encoded with values from 0 to quantization_channels - 1.

    Args:
        x (Tensor): Input tensor
        quantization_channels (int): Number of channels

    Returns:
        Tensor: Input after mu-law encoding
    """
    mu = quantization_channels - 1.0
    if not x.is_floating_point():
        warnings.warn(
            "The input Tensor must be of floating type. \
            This will be an error in the v0.12 release."
        )
        x = x.to(torch.float)
    mu = torch.tensor(mu, dtype=x.dtype)
    x_mu = torch.sign(x) * torch.log1p(mu * torch.abs(x)) / torch.log1p(mu)
    x_mu = ((x_mu + 1) / 2 * mu + 0.5).to(torch.int64)
    return x_mu


def mu_law_decoding(x_mu: Tensor, quantization_channels: int) -> Tensor:
    r"""Decode mu-law encoded signal.

    .. devices:: CPU CUDA

    .. properties:: TorchScript

    For more info see the
    `Wikipedia Entry <https://en.wikipedia.org/wiki/%CE%9C-law_algorithm>`_

    This expects an input with values between 0 and quantization_channels - 1
    and returns a signal scaled between -1 and 1.

    Args:
        x_mu (Tensor): Input tensor
        quantization_channels (int): Number of channels

    Returns:
        Tensor: Input after mu-law decoding
    """
    mu = quantization_channels - 1.0
    if not x_mu.is_floating_point():
        x_mu = x_mu.to(torch.float)
    mu = torch.tensor(mu, dtype=x_mu.dtype)
    x = ((x_mu) / mu) * 2 - 1.0
    x = torch.sign(x) * (torch.exp(torch.abs(x) * torch.log1p(mu)) - 1.0) / mu
    return x


def phase_vocoder(complex_specgrams: Tensor, rate: float, phase_advance: Tensor) -> Tensor:
    r"""Given a STFT tensor, speed up in time without modifying pitch by a factor of ``rate``.

    .. devices:: CPU CUDA

    .. properties:: Autograd TorchScript

    Args:
        complex_specgrams (Tensor):
            A tensor of dimension `(..., freq, num_frame)` with complex dtype.
        rate (float): Speed-up factor
        phase_advance (Tensor): Expected phase advance in each bin. Dimension of `(freq, 1)`

    Returns:
        Tensor:
            Stretched spectrogram. The resulting tensor is of the same dtype as the input
            spectrogram, but the number of frames is changed to ``ceil(num_frame / rate)``.

    Example
        >>> freq, hop_length = 1025, 512
        >>> # (channel, freq, time)
        >>> complex_specgrams = torch.randn(2, freq, 300, dtype=torch.cfloat)
        >>> rate = 1.3 # Speed up by 30%
        >>> phase_advance = torch.linspace(
        >>>    0, math.pi * hop_length, freq)[..., None]
        >>> x = phase_vocoder(complex_specgrams, rate, phase_advance)
        >>> x.shape # with 231 == ceil(300 / 1.3)
        torch.Size([2, 1025, 231])
    """
    if rate == 1.0:
        return complex_specgrams

    # pack batch
    shape = complex_specgrams.size()
    complex_specgrams = complex_specgrams.reshape([-1] + list(shape[-2:]))

    # Figures out the corresponding real dtype, i.e. complex128 -> float64, complex64 -> float32
    # Note torch.real is a view so it does not incur any memory copy.
    real_dtype = torch.real(complex_specgrams).dtype
    time_steps = torch.arange(0, complex_specgrams.size(-1), rate, device=complex_specgrams.device, dtype=real_dtype)

    alphas = time_steps % 1.0
    phase_0 = complex_specgrams[..., :1].angle()

    # Time Padding
    complex_specgrams = torch.nn.functional.pad(complex_specgrams, [0, 2])

    # (new_bins, freq, 2)
    complex_specgrams_0 = complex_specgrams.index_select(-1, time_steps.long())
    complex_specgrams_1 = complex_specgrams.index_select(-1, (time_steps + 1).long())

    angle_0 = complex_specgrams_0.angle()
    angle_1 = complex_specgrams_1.angle()

    norm_0 = complex_specgrams_0.abs()
    norm_1 = complex_specgrams_1.abs()

    phase = angle_1 - angle_0 - phase_advance
    phase = phase - 2 * math.pi * torch.round(phase / (2 * math.pi))

    # Compute Phase Accum
    phase = phase + phase_advance
    phase = torch.cat([phase_0, phase[..., :-1]], dim=-1)
    phase_acc = torch.cumsum(phase, -1)

    mag = alphas * norm_1 + (1 - alphas) * norm_0

    complex_specgrams_stretch = torch.polar(mag, phase_acc)

    # unpack batch
    complex_specgrams_stretch = complex_specgrams_stretch.reshape(shape[:-2] + complex_specgrams_stretch.shape[1:])
    return complex_specgrams_stretch


def _get_mask_param(mask_param: int, p: float, axis_length: int) -> int:
    if p == 1.0:
        return mask_param
    else:
        return min(mask_param, int(axis_length * p))


def mask_along_axis_iid(
    specgrams: Tensor,
    mask_param: int,
    mask_value: float,
    axis: int,
    p: float = 1.0,
) -> Tensor:
    r"""Apply a mask along ``axis``.

    .. devices:: CPU CUDA

    .. properties:: Autograd TorchScript

    Mask will be applied from indices ``[v_0, v_0 + v)``,
    where ``v`` is sampled from ``uniform(0, max_v)`` and
    ``v_0`` from ``uniform(0, specgrams.size(axis) - v)``,
    with ``max_v = mask_param`` when ``p = 1.0`` and
    ``max_v = min(mask_param, floor(specgrams.size(axis) * p))`` otherwise.

    Args:
        specgrams (Tensor): Real spectrograms `(..., freq, time)`, with at least 3 dimensions.
        mask_param (int): Number of columns to be masked will be uniformly sampled from [0, mask_param]
        mask_value (float): Value to assign to the masked columns
        axis (int): Axis to apply masking on, which should be the one of the last two dimensions.
        p (float, optional): maximum proportion of columns that can be masked. (Default: 1.0)

    Returns:
        Tensor: Masked spectrograms with the same dimensions as input specgrams Tensor`
    """

    dim = specgrams.dim()

    if dim < 3:
        raise ValueError(f"Spectrogram must have at least three dimensions ({dim} given).")

    if axis not in [dim - 2, dim - 1]:
        raise ValueError(
            f"Only Frequency and Time masking are supported (axis {dim-2} and axis {dim-1} supported; {axis} given)."
        )

    if not 0.0 <= p <= 1.0:
        raise ValueError(f"The value of p must be between 0.0 and 1.0 ({p} given).")

    mask_param = _get_mask_param(mask_param, p, specgrams.shape[axis])
    if mask_param < 1:
        return specgrams

    device = specgrams.device
    dtype = specgrams.dtype

    value = torch.rand(specgrams.shape[: (dim - 2)], device=device, dtype=dtype) * mask_param
    min_value = torch.rand(specgrams.shape[: (dim - 2)], device=device, dtype=dtype) * (specgrams.size(axis) - value)

    # Create broadcastable mask
    mask_start = min_value.long()[..., None, None]
    mask_end = (min_value.long() + value.long())[..., None, None]
    mask = torch.arange(0, specgrams.size(axis), device=device, dtype=dtype)

    # Per batch example masking
    specgrams = specgrams.transpose(axis, -1)
    specgrams = specgrams.masked_fill((mask >= mask_start) & (mask < mask_end), mask_value)
    specgrams = specgrams.transpose(axis, -1)

    return specgrams


def mask_along_axis(
    specgram: Tensor,
    mask_param: int,
    mask_value: float,
    axis: int,
    p: float = 1.0,
) -> Tensor:
    r"""Apply a mask along ``axis``.

    .. devices:: CPU CUDA

    .. properties:: Autograd TorchScript

    Mask will be applied from indices ``[v_0, v_0 + v)``,
    where ``v`` is sampled from ``uniform(0, max_v)`` and
    ``v_0`` from ``uniform(0, specgram.size(axis) - v)``, with
    ``max_v = mask_param`` when ``p = 1.0`` and
    ``max_v = min(mask_param, floor(specgram.size(axis) * p))``
    otherwise.
    All examples will have the same mask interval.

    Args:
        specgram (Tensor): Real spectrograms `(..., freq, time)`, with at least 2 dimensions.
        mask_param (int): Number of columns to be masked will be uniformly sampled from [0, mask_param]
        mask_value (float): Value to assign to the masked columns
        axis (int): Axis to apply masking on, which should be the one of the last two dimensions.
        p (float, optional): maximum proportion of columns that can be masked. (Default: 1.0)

    Returns:
        Tensor: Masked spectrograms with the same dimensions as input specgram Tensor
    """
    dim = specgram.dim()

    if dim < 2:
        raise ValueError(f"Spectrogram must have at least two dimensions (time and frequency) ({dim} given).")

    if axis not in [dim - 2, dim - 1]:
        raise ValueError(
            f"Only Frequency and Time masking are supported (axis {dim-2} and axis {dim-1} supported; {axis} given)."
        )

    if not 0.0 <= p <= 1.0:
        raise ValueError(f"The value of p must be between 0.0 and 1.0 ({p} given).")

    mask_param = _get_mask_param(mask_param, p, specgram.shape[axis])
    if mask_param < 1:
        return specgram

    # pack batch
    shape = specgram.size()
    specgram = specgram.reshape([-1] + list(shape[-2:]))
    # After packing, specgram is a 3D tensor, and the axis corresponding to the to-be-masked dimension
    # is now (axis - dim + 3), e.g. a tensor of shape (10, 2, 50, 10, 2) becomes a tensor of shape (1000, 10, 2).
    value = torch.rand(1) * mask_param
    min_value = torch.rand(1) * (specgram.size(axis - dim + 3) - value)

    mask_start = (min_value.long()).squeeze()
    mask_end = (min_value.long() + value.long()).squeeze()
    mask = torch.arange(0, specgram.shape[axis - dim + 3], device=specgram.device, dtype=specgram.dtype)
    mask = (mask >= mask_start) & (mask < mask_end)
    # unsqueeze the mask if the axis is frequency
    if axis == dim - 2:
        mask = mask.unsqueeze(-1)

    if mask_end - mask_start >= mask_param:
        raise ValueError("Number of columns to be masked should be less than mask_param")

    specgram = specgram.masked_fill(mask, mask_value)

    # unpack batch
    specgram = specgram.reshape(shape[:-2] + specgram.shape[-2:])

    return specgram


def compute_deltas(specgram: Tensor, win_length: int = 5, mode: str = "replicate") -> Tensor:
    r"""Compute delta coefficients of a tensor, usually a spectrogram:

    .. devices:: CPU CUDA

    .. properties:: TorchScript

    .. math::
       d_t = \frac{\sum_{n=1}^{\text{N}} n (c_{t+n} - c_{t-n})}{2 \sum_{n=1}^{\text{N}} n^2}

    where :math:`d_t` is the deltas at time :math:`t`,
    :math:`c_t` is the spectrogram coeffcients at time :math:`t`,
    :math:`N` is ``(win_length-1)//2``.

    Args:
        specgram (Tensor): Tensor of audio of dimension `(..., freq, time)`
        win_length (int, optional): The window length used for computing delta (Default: ``5``)
        mode (str, optional): Mode parameter passed to padding (Default: ``"replicate"``)

    Returns:
        Tensor: Tensor of deltas of dimension `(..., freq, time)`

    Example
        >>> specgram = torch.randn(1, 40, 1000)
        >>> delta = compute_deltas(specgram)
        >>> delta2 = compute_deltas(delta)
    """
    device = specgram.device
    dtype = specgram.dtype

    # pack batch
    shape = specgram.size()
    specgram = specgram.reshape(1, -1, shape[-1])

    if win_length < 3:
        raise ValueError(f"Window length should be greater than or equal to 3. Found win_length {win_length}")

    n = (win_length - 1) // 2

    # twice sum of integer squared
    denom = n * (n + 1) * (2 * n + 1) / 3

    specgram = torch.nn.functional.pad(specgram, (n, n), mode=mode)

    kernel = torch.arange(-n, n + 1, 1, device=device, dtype=dtype).repeat(specgram.shape[1], 1, 1)

    output = torch.nn.functional.conv1d(specgram, kernel, groups=specgram.shape[1]) / denom

    # unpack batch
    output = output.reshape(shape)

    return output


def _compute_nccf(waveform: Tensor, sample_rate: int, frame_time: float, freq_low: int) -> Tensor:
    r"""
    Compute Normalized Cross-Correlation Function (NCCF).

    .. math::
        \phi_i(m) = \frac{\sum_{n=b_i}^{b_i + N-1} w(n) w(m+n)}{\sqrt{E(b_i) E(m+b_i)}},

    where
    :math:`\phi_i(m)` is the NCCF at frame :math:`i` with lag :math:`m`,
    :math:`w` is the waveform,
    :math:`N` is the length of a frame,
    :math:`b_i` is the beginning of frame :math:`i`,
    :math:`E(j)` is the energy :math:`\sum_{n=j}^{j+N-1} w^2(n)`.
    """

    EPSILON = 10 ** (-9)

    # Number of lags to check
    lags = int(math.ceil(sample_rate / freq_low))

    frame_size = int(math.ceil(sample_rate * frame_time))

    waveform_length = waveform.size()[-1]
    num_of_frames = int(math.ceil(waveform_length / frame_size))

    p = lags + num_of_frames * frame_size - waveform_length
    waveform = torch.nn.functional.pad(waveform, (0, p))

    # Compute lags
    output_lag = []
    for lag in range(1, lags + 1):
        s1 = waveform[..., :-lag].unfold(-1, frame_size, frame_size)[..., :num_of_frames, :]
        s2 = waveform[..., lag:].unfold(-1, frame_size, frame_size)[..., :num_of_frames, :]

        output_frames = (
            (s1 * s2).sum(-1)
            / (EPSILON + torch.linalg.vector_norm(s1, ord=2, dim=-1)).pow(2)
            / (EPSILON + torch.linalg.vector_norm(s2, ord=2, dim=-1)).pow(2)
        )

        output_lag.append(output_frames.unsqueeze(-1))

    nccf = torch.cat(output_lag, -1)

    return nccf


def _combine_max(a: Tuple[Tensor, Tensor], b: Tuple[Tensor, Tensor], thresh: float = 0.99) -> Tuple[Tensor, Tensor]:
    """
    Take value from first if bigger than a multiplicative factor of the second, elementwise.
    """
    mask = a[0] > thresh * b[0]
    values = mask * a[0] + ~mask * b[0]
    indices = mask * a[1] + ~mask * b[1]
    return values, indices


def _find_max_per_frame(nccf: Tensor, sample_rate: int, freq_high: int) -> Tensor:
    r"""
    For each frame, take the highest value of NCCF,
    apply centered median smoothing, and convert to frequency.

    Note: If the max among all the lags is very close
    to the first half of lags, then the latter is taken.
    """

    lag_min = int(math.ceil(sample_rate / freq_high))

    # Find near enough max that is smallest

    best = torch.max(nccf[..., lag_min:], -1)

    half_size = nccf.shape[-1] // 2
    half = torch.max(nccf[..., lag_min:half_size], -1)

    best = _combine_max(half, best)
    indices = best[1]

    # Add back minimal lag
    indices += lag_min
    # Add 1 empirical calibration offset
    indices += 1

    return indices


def _median_smoothing(indices: Tensor, win_length: int) -> Tensor:
    r"""
    Apply median smoothing to the 1D tensor over the given window.
    """

    # Centered windowed
    pad_length = (win_length - 1) // 2

    # "replicate" padding in any dimension
    indices = torch.nn.functional.pad(indices, (pad_length, 0), mode="constant", value=0.0)

    indices[..., :pad_length] = torch.cat(pad_length * [indices[..., pad_length].unsqueeze(-1)], dim=-1)
    roll = indices.unfold(-1, win_length, 1)

    values, _ = torch.median(roll, -1)
    return values


def detect_pitch_frequency(
    waveform: Tensor,
    sample_rate: int,
    frame_time: float = 10 ** (-2),
    win_length: int = 30,
    freq_low: int = 85,
    freq_high: int = 3400,
) -> Tensor:
    r"""Detect pitch frequency.

    .. devices:: CPU CUDA

    .. properties:: TorchScript

    It is implemented using normalized cross-correlation function and median smoothing.

    Args:
        waveform (Tensor): Tensor of audio of dimension `(..., freq, time)`
        sample_rate (int): The sample rate of the waveform (Hz)
        frame_time (float, optional): Duration of a frame (Default: ``10 ** (-2)``).
        win_length (int, optional): The window length for median smoothing (in number of frames) (Default: ``30``).
        freq_low (int, optional): Lowest frequency that can be detected (Hz) (Default: ``85``).
        freq_high (int, optional): Highest frequency that can be detected (Hz) (Default: ``3400``).

    Returns:
        Tensor: Tensor of freq of dimension `(..., frame)`
    """
    # pack batch
    shape = list(waveform.size())
    waveform = waveform.reshape([-1] + shape[-1:])

    nccf = _compute_nccf(waveform, sample_rate, frame_time, freq_low)
    indices = _find_max_per_frame(nccf, sample_rate, freq_high)
    indices = _median_smoothing(indices, win_length)

    # Convert indices to frequency
    EPSILON = 10 ** (-9)
    freq = sample_rate / (EPSILON + indices.to(torch.float))

    # unpack batch
    freq = freq.reshape(shape[:-1] + list(freq.shape[-1:]))

    return freq


def sliding_window_cmn(
    specgram: Tensor,
    cmn_window: int = 600,
    min_cmn_window: int = 100,
    center: bool = False,
    norm_vars: bool = False,
) -> Tensor:
    r"""
    Apply sliding-window cepstral mean (and optionally variance) normalization per utterance.

    .. devices:: CPU CUDA

    .. properties:: TorchScript

    Args:
        specgram (Tensor): Tensor of spectrogram of dimension `(..., time, freq)`
        cmn_window (int, optional): Window in frames for running average CMN computation (int, default = 600)
        min_cmn_window (int, optional):  Minimum CMN window used at start of decoding (adds latency only at start).
            Only applicable if center == false, ignored if center==true (int, default = 100)
        center (bool, optional): If true, use a window centered on the current frame
            (to the extent possible, modulo end effects). If false, window is to the left. (bool, default = false)
        norm_vars (bool, optional): If true, normalize variance to one. (bool, default = false)

    Returns:
        Tensor: Tensor matching input shape `(..., freq, time)`
    """
    input_shape = specgram.shape
    num_frames, num_feats = input_shape[-2:]
    specgram = specgram.view(-1, num_frames, num_feats)
    num_channels = specgram.shape[0]

    dtype = specgram.dtype
    device = specgram.device
    last_window_start = last_window_end = -1
    cur_sum = torch.zeros(num_channels, num_feats, dtype=dtype, device=device)
    cur_sumsq = torch.zeros(num_channels, num_feats, dtype=dtype, device=device)
    cmn_specgram = torch.zeros(num_channels, num_frames, num_feats, dtype=dtype, device=device)
    for t in range(num_frames):
        window_start = 0
        window_end = 0
        if center:
            window_start = t - cmn_window // 2
            window_end = window_start + cmn_window
        else:
            window_start = t - cmn_window
            window_end = t + 1
        if window_start < 0:
            window_end -= window_start
            window_start = 0
        if not center:
            if window_end > t:
                window_end = max(t + 1, min_cmn_window)
        if window_end > num_frames:
            window_start -= window_end - num_frames
            window_end = num_frames
            if window_start < 0:
                window_start = 0
        if last_window_start == -1:
            input_part = specgram[:, window_start : window_end - window_start, :]
            cur_sum += torch.sum(input_part, 1)
            if norm_vars:
                cur_sumsq += torch.cumsum(input_part**2, 1)[:, -1, :]
        else:
            if window_start > last_window_start:
                frame_to_remove = specgram[:, last_window_start, :]
                cur_sum -= frame_to_remove
                if norm_vars:
                    cur_sumsq -= frame_to_remove**2
            if window_end > last_window_end:
                frame_to_add = specgram[:, last_window_end, :]
                cur_sum += frame_to_add
                if norm_vars:
                    cur_sumsq += frame_to_add**2
        window_frames = window_end - window_start
        last_window_start = window_start
        last_window_end = window_end
        cmn_specgram[:, t, :] = specgram[:, t, :] - cur_sum / window_frames
        if norm_vars:
            if window_frames == 1:
                cmn_specgram[:, t, :] = torch.zeros(num_channels, num_feats, dtype=dtype, device=device)
            else:
                variance = cur_sumsq
                variance = variance / window_frames
                variance -= (cur_sum**2) / (window_frames**2)
                variance = torch.pow(variance, -0.5)
                cmn_specgram[:, t, :] *= variance

    cmn_specgram = cmn_specgram.view(input_shape[:-2] + (num_frames, num_feats))
    if len(input_shape) == 2:
        cmn_specgram = cmn_specgram.squeeze(0)
    return cmn_specgram


def spectral_centroid(
    waveform: Tensor,
    sample_rate: int,
    pad: int,
    window: Tensor,
    n_fft: int,
    hop_length: int,
    win_length: int,
) -> Tensor:
    r"""Compute the spectral centroid for each channel along the time axis.

    .. devices:: CPU CUDA

    .. properties:: Autograd TorchScript

    The spectral centroid is defined as the weighted average of the
    frequency values, weighted by their magnitude.

    Args:
        waveform (Tensor): Tensor of audio of dimension `(..., time)`
        sample_rate (int): Sample rate of the audio waveform
        pad (int): Two sided padding of signal
        window (Tensor): Window tensor that is applied/multiplied to each frame/window
        n_fft (int): Size of FFT
        hop_length (int): Length of hop between STFT windows
        win_length (int): Window size

    Returns:
        Tensor: Dimension `(..., time)`
    """
    specgram = spectrogram(
        waveform,
        pad=pad,
        window=window,
        n_fft=n_fft,
        hop_length=hop_length,
        win_length=win_length,
        power=1.0,
        normalized=False,
    )
    freqs = torch.linspace(0, sample_rate // 2, steps=1 + n_fft // 2, device=specgram.device).reshape((-1, 1))
    freq_dim = -2
    return (freqs * specgram).sum(dim=freq_dim) / specgram.sum(dim=freq_dim)


@torchaudio._extension.fail_if_no_sox
@deprecated("Please migrate to :py:class:`torchaudio.io.AudioEffector`.", remove=False)
def apply_codec(
    waveform: Tensor,
    sample_rate: int,
    format: str,
    channels_first: bool = True,
    compression: Optional[float] = None,
    encoding: Optional[str] = None,
    bits_per_sample: Optional[int] = None,
) -> Tensor:
    r"""
    Apply codecs as a form of augmentation.

    .. devices:: CPU

    Args:
        waveform (Tensor): Audio data. Must be 2 dimensional. See also ```channels_first```.
        sample_rate (int): Sample rate of the audio waveform.
        format (str): File format.
        channels_first (bool, optional):
            When True, both the input and output Tensor have dimension `(channel, time)`.
            Otherwise, they have dimension `(time, channel)`.
        compression (float or None, optional): Used for formats other than WAV.
            For more details see :py:func:`torchaudio.backend.sox_io_backend.save`.
        encoding (str or None, optional): Changes the encoding for the supported formats.
            For more details see :py:func:`torchaudio.backend.sox_io_backend.save`.
        bits_per_sample (int or None, optional): Changes the bit depth for the supported formats.
            For more details see :py:func:`torchaudio.backend.sox_io_backend.save`.

    Returns:
        Tensor: Resulting Tensor.
        If ``channels_first=True``, it has `(channel, time)` else `(time, channel)`.
    """
    with tempfile.NamedTemporaryFile() as f:
        torchaudio.backend.sox_io_backend.save(
            f.name, waveform, sample_rate, channels_first, compression, format, encoding, bits_per_sample
        )
        augmented, sr = torchaudio.backend.sox_io_backend.load(f.name, channels_first=channels_first, format=format)
    if sr != sample_rate:
        augmented = resample(augmented, sr, sample_rate)
    return augmented


_CPU = torch.device("cpu")


def _get_sinc_resample_kernel(
    orig_freq: int,
    new_freq: int,
    gcd: int,
    lowpass_filter_width: int = 6,
    rolloff: float = 0.99,
    resampling_method: str = "sinc_interp_hann",
    beta: Optional[float] = None,
    device: torch.device = _CPU,
    dtype: Optional[torch.dtype] = None,
):
    if not (int(orig_freq) == orig_freq and int(new_freq) == new_freq):
        raise Exception(
            "Frequencies must be of integer type to ensure quality resampling computation. "
            "To work around this, manually convert both frequencies to integer values "
            "that maintain their resampling rate ratio before passing them into the function. "
            "Example: To downsample a 44100 hz waveform by a factor of 8, use "
            "`orig_freq=8` and `new_freq=1` instead of `orig_freq=44100` and `new_freq=5512.5`. "
            "For more information, please refer to https://github.com/pytorch/audio/issues/1487."
        )

    if resampling_method in ["sinc_interpolation", "kaiser_window"]:
        method_map = {
            "sinc_interpolation": "sinc_interp_hann",
            "kaiser_window": "sinc_interp_kaiser",
        }
        warnings.warn(
            f'"{resampling_method}" resampling method name is being deprecated and replaced by '
            f'"{method_map[resampling_method]}" in the next release. '
            "The default behavior remains unchanged."
        )
    elif resampling_method not in ["sinc_interp_hann", "sinc_interp_kaiser"]:
        raise ValueError("Invalid resampling method: {}".format(resampling_method))

    orig_freq = int(orig_freq) // gcd
    new_freq = int(new_freq) // gcd

    if lowpass_filter_width <= 0:
        raise ValueError("Low pass filter width should be positive.")
    base_freq = min(orig_freq, new_freq)
    # This will perform antialiasing filtering by removing the highest frequencies.
    # At first I thought I only needed this when downsampling, but when upsampling
    # you will get edge artifacts without this, as the edge is equivalent to zero padding,
    # which will add high freq artifacts.
    base_freq *= rolloff

    # The key idea of the algorithm is that x(t) can be exactly reconstructed from x[i] (tensor)
    # using the sinc interpolation formula:
    #   x(t) = sum_i x[i] sinc(pi * orig_freq * (i / orig_freq - t))
    # We can then sample the function x(t) with a different sample rate:
    #    y[j] = x(j / new_freq)
    # or,
    #    y[j] = sum_i x[i] sinc(pi * orig_freq * (i / orig_freq - j / new_freq))

    # We see here that y[j] is the convolution of x[i] with a specific filter, for which
    # we take an FIR approximation, stopping when we see at least `lowpass_filter_width` zeros crossing.
    # But y[j+1] is going to have a different set of weights and so on, until y[j + new_freq].
    # Indeed:
    # y[j + new_freq] = sum_i x[i] sinc(pi * orig_freq * ((i / orig_freq - (j + new_freq) / new_freq))
    #                 = sum_i x[i] sinc(pi * orig_freq * ((i - orig_freq) / orig_freq - j / new_freq))
    #                 = sum_i x[i + orig_freq] sinc(pi * orig_freq * (i / orig_freq - j / new_freq))
    # so y[j+new_freq] uses the same filter as y[j], but on a shifted version of x by `orig_freq`.
    # This will explain the F.conv1d after, with a stride of orig_freq.
    width = math.ceil(lowpass_filter_width * orig_freq / base_freq)
    # If orig_freq is still big after GCD reduction, most filters will be very unbalanced, i.e.,
    # they will have a lot of almost zero values to the left or to the right...
    # There is probably a way to evaluate those filters more efficiently, but this is kept for
    # future work.
    idx_dtype = dtype if dtype is not None else torch.float64

    idx = torch.arange(-width, width + orig_freq, dtype=idx_dtype, device=device)[None, None] / orig_freq

    t = torch.arange(0, -new_freq, -1, dtype=dtype, device=device)[:, None, None] / new_freq + idx
    t *= base_freq
    t = t.clamp_(-lowpass_filter_width, lowpass_filter_width)

    # we do not use built in torch windows here as we need to evaluate the window
    # at specific positions, not over a regular grid.
    if resampling_method == "sinc_interp_hann":
        window = torch.cos(t * math.pi / lowpass_filter_width / 2) ** 2
    else:
        # sinc_interp_kaiser
        if beta is None:
            beta = 14.769656459379492
        beta_tensor = torch.tensor(float(beta))
        window = torch.i0(beta_tensor * torch.sqrt(1 - (t / lowpass_filter_width) ** 2)) / torch.i0(beta_tensor)

    t *= math.pi

    scale = base_freq / orig_freq
    kernels = torch.where(t == 0, torch.tensor(1.0).to(t), t.sin() / t)
    kernels *= window * scale

    if dtype is None:
        kernels = kernels.to(dtype=torch.float32)

    return kernels, width


def _apply_sinc_resample_kernel(
    waveform: Tensor,
    orig_freq: int,
    new_freq: int,
    gcd: int,
    kernel: Tensor,
    width: int,
):
    if not waveform.is_floating_point():
        raise TypeError(f"Expected floating point type for waveform tensor, but received {waveform.dtype}.")

    orig_freq = int(orig_freq) // gcd
    new_freq = int(new_freq) // gcd

    # pack batch
    shape = waveform.size()
    waveform = waveform.view(-1, shape[-1])

    num_wavs, length = waveform.shape
    waveform = torch.nn.functional.pad(waveform, (width, width + orig_freq))
    resampled = torch.nn.functional.conv1d(waveform[:, None], kernel, stride=orig_freq)
    resampled = resampled.transpose(1, 2).reshape(num_wavs, -1)
    target_length = torch.ceil(torch.as_tensor(new_freq * length / orig_freq)).long()
    resampled = resampled[..., :target_length]

    # unpack batch
    resampled = resampled.view(shape[:-1] + resampled.shape[-1:])
    return resampled


def resample(
    waveform: Tensor,
    orig_freq: int,
    new_freq: int,
    lowpass_filter_width: int = 6,
    rolloff: float = 0.99,
    resampling_method: str = "sinc_interp_hann",
    beta: Optional[float] = None,
) -> Tensor:
    r"""Resamples the waveform at the new frequency using bandlimited interpolation. :cite:`RESAMPLE`.

    .. devices:: CPU CUDA

    .. properties:: Autograd TorchScript

    Note:
        ``transforms.Resample`` precomputes and reuses the resampling kernel, so using it will result in
        more efficient computation if resampling multiple waveforms with the same resampling parameters.

    Args:
        waveform (Tensor): The input signal of dimension `(..., time)`
        orig_freq (int): The original frequency of the signal
        new_freq (int): The desired frequency
        lowpass_filter_width (int, optional): Controls the sharpness of the filter, more == sharper
            but less efficient. (Default: ``6``)
        rolloff (float, optional): The roll-off frequency of the filter, as a fraction of the Nyquist.
            Lower values reduce anti-aliasing, but also reduce some of the highest frequencies. (Default: ``0.99``)
        resampling_method (str, optional): The resampling method to use.
            Options: [``"sinc_interp_hann"``, ``"sinc_interp_kaiser"``] (Default: ``"sinc_interp_hann"``)
        beta (float or None, optional): The shape parameter used for kaiser window.

    Returns:
        Tensor: The waveform at the new frequency of dimension `(..., time).`
    """

    if orig_freq <= 0.0 or new_freq <= 0.0:
        raise ValueError("Original frequency and desired frequecy should be positive")

    if orig_freq == new_freq:
        return waveform

    gcd = math.gcd(int(orig_freq), int(new_freq))

    kernel, width = _get_sinc_resample_kernel(
        orig_freq,
        new_freq,
        gcd,
        lowpass_filter_width,
        rolloff,
        resampling_method,
        beta,
        waveform.device,
        waveform.dtype,
    )
    resampled = _apply_sinc_resample_kernel(waveform, orig_freq, new_freq, gcd, kernel, width)
    return resampled


@torch.jit.unused
def edit_distance(seq1: Sequence, seq2: Sequence) -> int:
    """
    Calculate the word level edit (Levenshtein) distance between two sequences.

    .. devices:: CPU

    The function computes an edit distance allowing deletion, insertion and
    substitution. The result is an integer.

    For most applications, the two input sequences should be the same type. If
    two strings are given, the output is the edit distance between the two
    strings (character edit distance). If two lists of strings are given, the
    output is the edit distance between sentences (word edit distance). Users
    may want to normalize the output by the length of the reference sequence.

    Args:
        seq1 (Sequence): the first sequence to compare.
        seq2 (Sequence): the second sequence to compare.
    Returns:
        int: The distance between the first and second sequences.
    """
    len_sent2 = len(seq2)
    dold = list(range(len_sent2 + 1))
    dnew = [0 for _ in range(len_sent2 + 1)]

    for i in range(1, len(seq1) + 1):
        dnew[0] = i
        for j in range(1, len_sent2 + 1):
            if seq1[i - 1] == seq2[j - 1]:
                dnew[j] = dold[j - 1]
            else:
                substitution = dold[j - 1] + 1
                insertion = dnew[j - 1] + 1
                deletion = dold[j] + 1
                dnew[j] = min(substitution, insertion, deletion)

        dnew, dold = dold, dnew

    return int(dold[-1])


def loudness(waveform: Tensor, sample_rate: int):
    r"""Measure audio loudness according to the ITU-R BS.1770-4 recommendation.

    .. devices:: CPU CUDA

    .. properties:: TorchScript

    Args:
        waveform(torch.Tensor): audio waveform of dimension `(..., channels, time)`
        sample_rate (int): sampling rate of the waveform

    Returns:
        Tensor: loudness estimates (LKFS)

    Reference:
        - https://www.itu.int/rec/R-REC-BS.1770-4-201510-I/en
    """

    if waveform.size(-2) > 5:
        raise ValueError("Only up to 5 channels are supported.")

    gate_duration = 0.4
    overlap = 0.75
    gamma_abs = -70.0
    kweight_bias = -0.691
    gate_samples = int(round(gate_duration * sample_rate))
    step = int(round(gate_samples * (1 - overlap)))

    # Apply K-weighting
    waveform = treble_biquad(waveform, sample_rate, 4.0, 1500.0, 1 / math.sqrt(2))
    waveform = highpass_biquad(waveform, sample_rate, 38.0, 0.5)

    # Compute the energy for each block
    energy = torch.square(waveform).unfold(-1, gate_samples, step)
    energy = torch.mean(energy, dim=-1)

    # Compute channel-weighted summation
    g = torch.tensor([1.0, 1.0, 1.0, 1.41, 1.41], dtype=waveform.dtype, device=waveform.device)
    g = g[: energy.size(-2)]

    energy_weighted = torch.sum(g.unsqueeze(-1) * energy, dim=-2)
    loudness = -0.691 + 10 * torch.log10(energy_weighted)

    # Apply absolute gating of the blocks
    gated_blocks = loudness > gamma_abs
    gated_blocks = gated_blocks.unsqueeze(-2)

    energy_filtered = torch.sum(gated_blocks * energy, dim=-1) / torch.count_nonzero(gated_blocks, dim=-1)
    energy_weighted = torch.sum(g * energy_filtered, dim=-1)
    gamma_rel = kweight_bias + 10 * torch.log10(energy_weighted) - 10

    # Apply relative gating of the blocks
    gated_blocks = torch.logical_and(gated_blocks.squeeze(-2), loudness > gamma_rel.unsqueeze(-1))
    gated_blocks = gated_blocks.unsqueeze(-2)

    energy_filtered = torch.sum(gated_blocks * energy, dim=-1) / torch.count_nonzero(gated_blocks, dim=-1)
    energy_weighted = torch.sum(g * energy_filtered, dim=-1)
    LKFS = kweight_bias + 10 * torch.log10(energy_weighted)
    return LKFS


def pitch_shift(
    waveform: Tensor,
    sample_rate: int,
    n_steps: int,
    bins_per_octave: int = 12,
    n_fft: int = 512,
    win_length: Optional[int] = None,
    hop_length: Optional[int] = None,
    window: Optional[Tensor] = None,
) -> Tensor:
    """
    Shift the pitch of a waveform by ``n_steps`` steps.

    .. devices:: CPU CUDA

    .. properties:: TorchScript

    Args:
        waveform (Tensor): The input waveform of shape `(..., time)`.
        sample_rate (int): Sample rate of `waveform`.
        n_steps (int): The (fractional) steps to shift `waveform`.
        bins_per_octave (int, optional): The number of steps per octave (Default: ``12``).
        n_fft (int, optional): Size of FFT, creates ``n_fft // 2 + 1`` bins (Default: ``512``).
        win_length (int or None, optional): Window size. If None, then ``n_fft`` is used. (Default: ``None``).
        hop_length (int or None, optional): Length of hop between STFT windows. If None, then
            ``win_length // 4`` is used (Default: ``None``).
        window (Tensor or None, optional): Window tensor that is applied/multiplied to each frame/window.
            If None, then ``torch.hann_window(win_length)`` is used (Default: ``None``).


    Returns:
        Tensor: The pitch-shifted audio waveform of shape `(..., time)`.
    """
    waveform_stretch = _stretch_waveform(
        waveform,
        n_steps,
        bins_per_octave,
        n_fft,
        win_length,
        hop_length,
        window,
    )
    rate = 2.0 ** (-float(n_steps) / bins_per_octave)
    waveform_shift = resample(waveform_stretch, int(sample_rate / rate), sample_rate)

    return _fix_waveform_shape(waveform_shift, waveform.size())


def _stretch_waveform(
    waveform: Tensor,
    n_steps: int,
    bins_per_octave: int = 12,
    n_fft: int = 512,
    win_length: Optional[int] = None,
    hop_length: Optional[int] = None,
    window: Optional[Tensor] = None,
) -> Tensor:
    """
    Pitch shift helper function to preprocess and stretch waveform before resampling step.

    Args:
        See pitch_shift arg descriptions.

    Returns:
        Tensor: The preprocessed waveform stretched prior to resampling.
    """
    if hop_length is None:
        hop_length = n_fft // 4
    if win_length is None:
        win_length = n_fft
    if window is None:
        window = torch.hann_window(window_length=win_length, device=waveform.device)

    # pack batch
    shape = waveform.size()
    waveform = waveform.reshape(-1, shape[-1])

    ori_len = shape[-1]
    rate = 2.0 ** (-float(n_steps) / bins_per_octave)
    spec_f = torch.stft(
        input=waveform,
        n_fft=n_fft,
        hop_length=hop_length,
        win_length=win_length,
        window=window,
        center=True,
        pad_mode="reflect",
        normalized=False,
        onesided=True,
        return_complex=True,
    )
    phase_advance = torch.linspace(0, math.pi * hop_length, spec_f.shape[-2], device=spec_f.device)[..., None]
    spec_stretch = phase_vocoder(spec_f, rate, phase_advance)
    len_stretch = int(round(ori_len / rate))
    waveform_stretch = torch.istft(
        spec_stretch, n_fft=n_fft, hop_length=hop_length, win_length=win_length, window=window, length=len_stretch
    )
    return waveform_stretch


def _fix_waveform_shape(
    waveform_shift: Tensor,
    shape: List[int],
) -> Tensor:
    """
    PitchShift helper function to process after resampling step to fix the shape back.

    Args:
        waveform_shift(Tensor): The waveform after stretch and resample
        shape (List[int]): The shape of initial waveform

    Returns:
        Tensor: The pitch-shifted audio waveform of shape `(..., time)`.
    """
    ori_len = shape[-1]
    shift_len = waveform_shift.size()[-1]
    if shift_len > ori_len:
        waveform_shift = waveform_shift[..., :ori_len]
    else:
        waveform_shift = torch.nn.functional.pad(waveform_shift, [0, ori_len - shift_len])

    # unpack batch
    waveform_shift = waveform_shift.view(shape[:-1] + waveform_shift.shape[-1:])
    return waveform_shift


def rnnt_loss(
    logits: Tensor,
    targets: Tensor,
    logit_lengths: Tensor,
    target_lengths: Tensor,
    blank: int = -1,
    clamp: float = -1,
    reduction: str = "mean",
    fused_log_softmax: bool = True,
):
    """Compute the RNN Transducer loss from *Sequence Transduction with Recurrent Neural Networks*
    :cite:`graves2012sequence`.

    .. devices:: CPU CUDA

    .. properties:: Autograd TorchScript

    The RNN Transducer loss extends the CTC loss by defining a distribution over output
    sequences of all lengths, and by jointly modelling both input-output and output-output
    dependencies.

    Args:
        logits (Tensor): Tensor of dimension `(batch, max seq length, max target length + 1, class)`
            containing output from joiner
        targets (Tensor): Tensor of dimension `(batch, max target length)` containing targets with zero padded
        logit_lengths (Tensor): Tensor of dimension `(batch)` containing lengths of each sequence from encoder
        target_lengths (Tensor): Tensor of dimension `(batch)` containing lengths of targets for each sequence
        blank (int, optional): blank label (Default: ``-1``)
        clamp (float, optional): clamp for gradients (Default: ``-1``)
        reduction (string, optional): Specifies the reduction to apply to the output:
            ``"none"`` | ``"mean"`` | ``"sum"``. (Default: ``"mean"``)
        fused_log_softmax (bool): set to False if calling log_softmax outside of loss (Default: ``True``)
    Returns:
        Tensor: Loss with the reduction option applied. If ``reduction`` is  ``"none"``, then size `(batch)`,
        otherwise scalar.
    """
    if reduction not in ["none", "mean", "sum"]:
        raise ValueError('reduction should be one of "none", "mean", or "sum"')

    if blank < 0:  # reinterpret blank index if blank < 0.
        blank = logits.shape[-1] + blank

    costs, _ = torch.ops.torchaudio.rnnt_loss(
        logits=logits,
        targets=targets,
        logit_lengths=logit_lengths,
        target_lengths=target_lengths,
        blank=blank,
        clamp=clamp,
        fused_log_softmax=fused_log_softmax,
    )

    if reduction == "mean":
        return costs.mean()
    elif reduction == "sum":
        return costs.sum()

    return costs


def psd(
    specgram: Tensor,
    mask: Optional[Tensor] = None,
    normalize: bool = True,
    eps: float = 1e-10,
) -> Tensor:
    """Compute cross-channel power spectral density (PSD) matrix.

    .. devices:: CPU CUDA

    .. properties:: Autograd TorchScript

    Args:
        specgram (torch.Tensor): Multi-channel complex-valued spectrum.
            Tensor with dimensions `(..., channel, freq, time)`.
        mask (torch.Tensor or None, optional): Time-Frequency mask for normalization.
            Tensor with dimensions `(..., freq, time)`. (Default: ``None``)
        normalize (bool, optional): If ``True``, normalize the mask along the time dimension. (Default: ``True``)
        eps (float, optional): Value to add to the denominator in mask normalization. (Default: ``1e-15``)

    Returns:
        torch.Tensor: The complex-valued PSD matrix of the input spectrum.
        Tensor with dimensions `(..., freq, channel, channel)`
    """
    specgram = specgram.transpose(-3, -2)  # shape (freq, channel, time)
    # outer product:
    # (..., ch_1, time) x (..., ch_2, time) -> (..., time, ch_1, ch_2)
    psd = torch.einsum("...ct,...et->...tce", [specgram, specgram.conj()])

    if mask is not None:
        if mask.shape[:-1] != specgram.shape[:-2] or mask.shape[-1] != specgram.shape[-1]:
            raise ValueError(
                "The dimensions of mask except the channel dimension should be the same as specgram."
                f"Found {mask.shape} for mask and {specgram.shape} for specgram."
            )
        # Normalized mask along time dimension:
        if normalize:
            mask = mask / (mask.sum(dim=-1, keepdim=True) + eps)

        psd = psd * mask[..., None, None]

    psd = psd.sum(dim=-3)
    return psd


def _compute_mat_trace(input: torch.Tensor, dim1: int = -1, dim2: int = -2) -> torch.Tensor:
    r"""Compute the trace of a Tensor along ``dim1`` and ``dim2`` dimensions.

    Args:
        input (torch.Tensor): Tensor with dimensions `(..., channel, channel)`.
        dim1 (int, optional): The first dimension of the diagonal matrix.
            (Default: ``-1``)
        dim2 (int, optional): The second dimension of the diagonal matrix.
            (Default: ``-2``)

    Returns:
        Tensor: The trace of the input Tensor.
    """
    if input.ndim < 2:
        raise ValueError("The dimension of the tensor must be at least 2.")
    if input.shape[dim1] != input.shape[dim2]:
        raise ValueError("The size of ``dim1`` and ``dim2`` must be the same.")
    input = torch.diagonal(input, 0, dim1=dim1, dim2=dim2)
    return input.sum(dim=-1)


def _tik_reg(mat: torch.Tensor, reg: float = 1e-7, eps: float = 1e-8) -> torch.Tensor:
    """Perform Tikhonov regularization (only modifying real part).

    Args:
        mat (torch.Tensor): Input matrix with dimensions `(..., channel, channel)`.
        reg (float, optional): Regularization factor. (Default: 1e-8)
        eps (float, optional): Value to avoid the correlation matrix is all-zero. (Default: ``1e-8``)

    Returns:
        Tensor: Regularized matrix with dimensions `(..., channel, channel)`.
    """
    # Add eps
    C = mat.size(-1)
    eye = torch.eye(C, dtype=mat.dtype, device=mat.device)
    epsilon = _compute_mat_trace(mat).real[..., None, None] * reg
    # in case that correlation_matrix is all-zero
    epsilon = epsilon + eps
    mat = mat + epsilon * eye[..., :, :]
    return mat


def _assert_psd_matrices(psd_s: torch.Tensor, psd_n: torch.Tensor) -> None:
    """Assertion checks of the PSD matrices of target speech and noise.

    Args:
        psd_s (torch.Tensor): The complex-valued power spectral density (PSD) matrix of target speech.
            Tensor with dimensions `(..., freq, channel, channel)`.
        psd_n (torch.Tensor): The complex-valued power spectral density (PSD) matrix of noise.
            Tensor with dimensions `(..., freq, channel, channel)`.
    """
    if psd_s.ndim < 3 or psd_n.ndim < 3:
        raise ValueError(
            "Expected at least 3D Tensor (..., freq, channel, channel) for psd_s and psd_n. "
            f"Found {psd_s.shape} for psd_s and {psd_n.shape} for psd_n."
        )
    if not (psd_s.is_complex() and psd_n.is_complex()):
        raise TypeError(
            "The type of psd_s and psd_n must be ``torch.cfloat`` or ``torch.cdouble``. "
            f"Found {psd_s.dtype} for psd_s and {psd_n.dtype} for psd_n."
        )
    if psd_s.shape != psd_n.shape:
        raise ValueError(
            f"The dimensions of psd_s and psd_n should be the same. Found {psd_s.shape} and {psd_n.shape}."
        )
    if psd_s.shape[-1] != psd_s.shape[-2]:
        raise ValueError(f"The last two dimensions of psd_s should be the same. Found {psd_s.shape}.")


def mvdr_weights_souden(
    psd_s: Tensor,
    psd_n: Tensor,
    reference_channel: Union[int, Tensor],
    diagonal_loading: bool = True,
    diag_eps: float = 1e-7,
    eps: float = 1e-8,
) -> Tensor:
    r"""Compute the Minimum Variance Distortionless Response (*MVDR* :cite:`capon1969high`) beamforming weights
    by the method proposed by *Souden et, al.* :cite:`souden2009optimal`.

    .. devices:: CPU CUDA

    .. properties:: Autograd TorchScript

    Given the power spectral density (PSD) matrix of target speech :math:`\bf{\Phi}_{\textbf{SS}}`,
    the PSD matrix of noise :math:`\bf{\Phi}_{\textbf{NN}}`, and a one-hot vector that represents the
    reference channel :math:`\bf{u}`, the method computes the MVDR beamforming weight martrix
    :math:`\textbf{w}_{\text{MVDR}}`. The formula is defined as:

    .. math::
        \textbf{w}_{\text{MVDR}}(f) =
        \frac{{{\bf{\Phi}_{\textbf{NN}}^{-1}}(f){\bf{\Phi}_{\textbf{SS}}}}(f)}
        {\text{Trace}({{{\bf{\Phi}_{\textbf{NN}}^{-1}}(f) \bf{\Phi}_{\textbf{SS}}}(f))}}\bm{u}

    Args:
        psd_s (torch.Tensor): The complex-valued power spectral density (PSD) matrix of target speech.
            Tensor with dimensions `(..., freq, channel, channel)`.
        psd_n (torch.Tensor): The complex-valued power spectral density (PSD) matrix of noise.
            Tensor with dimensions `(..., freq, channel, channel)`.
        reference_channel (int or torch.Tensor): Specifies the reference channel.
            If the dtype is ``int``, it represents the reference channel index.
            If the dtype is ``torch.Tensor``, its shape is `(..., channel)`, where the ``channel`` dimension
            is one-hot.
        diagonal_loading (bool, optional): If ``True``, enables applying diagonal loading to ``psd_n``.
            (Default: ``True``)
        diag_eps (float, optional): The coefficient multiplied to the identity matrix for diagonal loading.
            It is only effective when ``diagonal_loading`` is set to ``True``. (Default: ``1e-7``)
        eps (float, optional): Value to add to the denominator in the beamforming weight formula.
            (Default: ``1e-8``)

    Returns:
        torch.Tensor: The complex-valued MVDR beamforming weight matrix with dimensions `(..., freq, channel)`.
    """
    _assert_psd_matrices(psd_s, psd_n)

    if diagonal_loading:
        psd_n = _tik_reg(psd_n, reg=diag_eps)
    numerator = torch.linalg.solve(psd_n, psd_s)  # psd_n.inv() @ psd_s
    # ws: (..., C, C) / (...,) -> (..., C, C)
    ws = numerator / (_compute_mat_trace(numerator)[..., None, None] + eps)
    if torch.jit.isinstance(reference_channel, int):
        beamform_weights = ws[..., :, reference_channel]
    elif torch.jit.isinstance(reference_channel, Tensor):
        reference_channel = reference_channel.to(psd_n.dtype)
        # h: (..., F, C_1, C_2) x (..., C_2) -> (..., F, C_1)
        beamform_weights = torch.einsum("...c,...c->...", [ws, reference_channel[..., None, None, :]])
    else:
        raise TypeError(f'Expected "int" or "Tensor" for reference_channel. Found: {type(reference_channel)}.')

    return beamform_weights


def mvdr_weights_rtf(
    rtf: Tensor,
    psd_n: Tensor,
    reference_channel: Optional[Union[int, Tensor]] = None,
    diagonal_loading: bool = True,
    diag_eps: float = 1e-7,
    eps: float = 1e-8,
) -> Tensor:
    r"""Compute the Minimum Variance Distortionless Response (*MVDR* :cite:`capon1969high`) beamforming weights
    based on the relative transfer function (RTF) and power spectral density (PSD) matrix of noise.

    .. devices:: CPU CUDA

    .. properties:: Autograd TorchScript

    Given the relative transfer function (RTF) matrix or the steering vector of target speech :math:`\bm{v}`,
    the PSD matrix of noise :math:`\bf{\Phi}_{\textbf{NN}}`, and a one-hot vector that represents the
    reference channel :math:`\bf{u}`, the method computes the MVDR beamforming weight martrix
    :math:`\textbf{w}_{\text{MVDR}}`. The formula is defined as:

    .. math::
        \textbf{w}_{\text{MVDR}}(f) =
        \frac{{{\bf{\Phi}_{\textbf{NN}}^{-1}}(f){\bm{v}}(f)}}
        {{\bm{v}^{\mathsf{H}}}(f){\bf{\Phi}_{\textbf{NN}}^{-1}}(f){\bm{v}}(f)}

    where :math:`(.)^{\mathsf{H}}` denotes the Hermitian Conjugate operation.

    Args:
        rtf (torch.Tensor): The complex-valued RTF vector of target speech.
            Tensor with dimensions `(..., freq, channel)`.
        psd_n (torch.Tensor): The complex-valued power spectral density (PSD) matrix of noise.
            Tensor with dimensions `(..., freq, channel, channel)`.
        reference_channel (int or torch.Tensor): Specifies the reference channel.
            If the dtype is ``int``, it represents the reference channel index.
            If the dtype is ``torch.Tensor``, its shape is `(..., channel)`, where the ``channel`` dimension
            is one-hot.
        diagonal_loading (bool, optional): If ``True``, enables applying diagonal loading to ``psd_n``.
            (Default: ``True``)
        diag_eps (float, optional): The coefficient multiplied to the identity matrix for diagonal loading.
            It is only effective when ``diagonal_loading`` is set to ``True``. (Default: ``1e-7``)
        eps (float, optional): Value to add to the denominator in the beamforming weight formula.
            (Default: ``1e-8``)

    Returns:
        torch.Tensor: The complex-valued MVDR beamforming weight matrix with dimensions `(..., freq, channel)`.
    """
    if rtf.ndim < 2:
        raise ValueError(f"Expected at least 2D Tensor (..., freq, channel) for rtf. Found {rtf.shape}.")
    if psd_n.ndim < 3:
        raise ValueError(f"Expected at least 3D Tensor (..., freq, channel, channel) for psd_n. Found {psd_n.shape}.")
    if not (rtf.is_complex() and psd_n.is_complex()):
        raise TypeError(
            "The type of rtf and psd_n must be ``torch.cfloat`` or ``torch.cdouble``. "
            f"Found {rtf.dtype} for rtf and {psd_n.dtype} for psd_n."
        )
    if rtf.shape != psd_n.shape[:-1]:
        raise ValueError(
            "The dimensions of rtf and the dimensions withou the last dimension of psd_n should be the same. "
            f"Found {rtf.shape} for rtf and {psd_n.shape} for psd_n."
        )
    if psd_n.shape[-1] != psd_n.shape[-2]:
        raise ValueError(f"The last two dimensions of psd_n should be the same. Found {psd_n.shape}.")

    if diagonal_loading:
        psd_n = _tik_reg(psd_n, reg=diag_eps)
    # numerator = psd_n.inv() @ stv
    numerator = torch.linalg.solve(psd_n, rtf.unsqueeze(-1)).squeeze(-1)  # (..., freq, channel)
    # denominator = stv^H @ psd_n.inv() @ stv
    denominator = torch.einsum("...d,...d->...", [rtf.conj(), numerator])
    beamform_weights = numerator / (denominator.real.unsqueeze(-1) + eps)
    # normalize the numerator
    if reference_channel is not None:
        if torch.jit.isinstance(reference_channel, int):
            scale = rtf[..., reference_channel].conj()
        elif torch.jit.isinstance(reference_channel, Tensor):
            reference_channel = reference_channel.to(psd_n.dtype)
            scale = torch.einsum("...c,...c->...", [rtf.conj(), reference_channel[..., None, :]])
        else:
            raise TypeError(f'Expected "int" or "Tensor" for reference_channel. Found: {type(reference_channel)}.')

        beamform_weights = beamform_weights * scale[..., None]

    return beamform_weights


def rtf_evd(psd_s: Tensor) -> Tensor:
    r"""Estimate the relative transfer function (RTF) or the steering vector by eigenvalue decomposition.

    .. devices:: CPU CUDA

    .. properties:: TorchScript

    Args:
        psd_s (Tensor): The complex-valued power spectral density (PSD) matrix of target speech.
            Tensor of dimension `(..., freq, channel, channel)`

    Returns:
        Tensor: The estimated complex-valued RTF of target speech.
        Tensor of dimension `(..., freq, channel)`
    """
    if not psd_s.is_complex():
        raise TypeError(f"The type of psd_s must be ``torch.cfloat`` or ``torch.cdouble``. Found {psd_s.dtype}.")
    if psd_s.shape[-1] != psd_s.shape[-2]:
        raise ValueError(f"The last two dimensions of psd_s should be the same. Found {psd_s.shape}.")
    _, v = torch.linalg.eigh(psd_s)  # v is sorted along with eigenvalues in ascending order
    rtf = v[..., -1]  # choose the eigenvector with max eigenvalue
    return rtf


def rtf_power(
    psd_s: Tensor,
    psd_n: Tensor,
    reference_channel: Union[int, Tensor],
    n_iter: int = 3,
    diagonal_loading: bool = True,
    diag_eps: float = 1e-7,
) -> Tensor:
    r"""Estimate the relative transfer function (RTF) or the steering vector by the power method.

    .. devices:: CPU CUDA

    .. properties:: Autograd TorchScript

    Args:
        psd_s (torch.Tensor): The complex-valued power spectral density (PSD) matrix of target speech.
            Tensor with dimensions `(..., freq, channel, channel)`.
        psd_n (torch.Tensor): The complex-valued power spectral density (PSD) matrix of noise.
            Tensor with dimensions `(..., freq, channel, channel)`.
        reference_channel (int or torch.Tensor): Specifies the reference channel.
            If the dtype is ``int``, it represents the reference channel index.
            If the dtype is ``torch.Tensor``, its shape is `(..., channel)`, where the ``channel`` dimension
            is one-hot.
        diagonal_loading (bool, optional): If ``True``, enables applying diagonal loading to ``psd_n``.
            (Default: ``True``)
        diag_eps (float, optional): The coefficient multiplied to the identity matrix for diagonal loading.
            It is only effective when ``diagonal_loading`` is set to ``True``. (Default: ``1e-7``)

    Returns:
        torch.Tensor: The estimated complex-valued RTF of target speech.
        Tensor of dimension `(..., freq, channel)`.
    """
    _assert_psd_matrices(psd_s, psd_n)
    if n_iter <= 0:
        raise ValueError("The number of iteration must be greater than 0.")

    # Apply diagonal loading to psd_n to improve robustness.
    if diagonal_loading:
        psd_n = _tik_reg(psd_n, reg=diag_eps)
    # phi is regarded as the first iteration
    phi = torch.linalg.solve(psd_n, psd_s)  # psd_n.inv() @ psd_s
    if torch.jit.isinstance(reference_channel, int):
        rtf = phi[..., reference_channel]
    elif torch.jit.isinstance(reference_channel, Tensor):
        reference_channel = reference_channel.to(psd_n.dtype)
        rtf = torch.einsum("...c,...c->...", [phi, reference_channel[..., None, None, :]])
    else:
        raise TypeError(f'Expected "int" or "Tensor" for reference_channel. Found: {type(reference_channel)}.')
    rtf = rtf.unsqueeze(-1)  # (..., freq, channel, 1)
    if n_iter >= 2:
        # The number of iterations in the for loop is `n_iter - 2`
        # because the `phi` above and `torch.matmul(psd_s, rtf)` are regarded as
        # two iterations.
        for _ in range(n_iter - 2):
            rtf = torch.matmul(phi, rtf)
        rtf = torch.matmul(psd_s, rtf)
    else:
        # if there is only one iteration, the rtf is the psd_s[..., referenc_channel]
        # which is psd_n @ phi @ ref_channel
        rtf = torch.matmul(psd_n, rtf)
    return rtf.squeeze(-1)


def apply_beamforming(beamform_weights: Tensor, specgram: Tensor) -> Tensor:
    r"""Apply the beamforming weight to the multi-channel noisy spectrum to obtain the single-channel enhanced spectrum.

    .. devices:: CPU CUDA

    .. properties:: Autograd TorchScript

    .. math::
        \hat{\textbf{S}}(f) = \textbf{w}_{\text{bf}}(f)^{\mathsf{H}} \textbf{Y}(f)

    where :math:`\textbf{w}_{\text{bf}}(f)` is the beamforming weight for the :math:`f`-th frequency bin,
    :math:`\textbf{Y}` is the multi-channel spectrum for the :math:`f`-th frequency bin.

    Args:
        beamform_weights (Tensor): The complex-valued beamforming weight matrix.
            Tensor of dimension `(..., freq, channel)`
        specgram (Tensor): The multi-channel complex-valued noisy spectrum.
            Tensor of dimension `(..., channel, freq, time)`

    Returns:
        Tensor: The single-channel complex-valued enhanced spectrum.
            Tensor of dimension `(..., freq, time)`
    """
    if beamform_weights.shape[:-2] != specgram.shape[:-3]:
        raise ValueError(
            "The dimensions except the last two dimensions of beamform_weights should be the same "
            "as the dimensions except the last three dimensions of specgram. "
            f"Found {beamform_weights.shape} for beamform_weights and {specgram.shape} for specgram."
        )

    if not (beamform_weights.is_complex() and specgram.is_complex()):
        raise TypeError(
            "The type of beamform_weights and specgram must be ``torch.cfloat`` or ``torch.cdouble``. "
            f"Found {beamform_weights.dtype} for beamform_weights and {specgram.dtype} for specgram."
        )

    # (..., freq, channel) x (..., channel, freq, time) -> (..., freq, time)
    specgram_enhanced = torch.einsum("...fc,...cft->...ft", [beamform_weights.conj(), specgram])
    return specgram_enhanced


def _check_shape_compatible(x: torch.Tensor, y: torch.Tensor) -> None:
    if x.ndim != y.ndim:
        raise ValueError(f"The operands must be the same dimension (got {x.ndim} and {y.ndim}).")

    for i in range(x.ndim - 1):
        xi = x.size(i)
        yi = y.size(i)
        if xi == yi or xi == 1 or yi == 1:
            continue
        raise ValueError(f"Leading dimensions of x and y are not broadcastable (got {x.shape} and {y.shape}).")


def _check_convolve_mode(mode: str) -> None:
    valid_convolve_modes = ["full", "valid", "same"]
    if mode not in valid_convolve_modes:
        raise ValueError(f"Unrecognized mode value '{mode}'. Please specify one of {valid_convolve_modes}.")


def _apply_convolve_mode(conv_result: torch.Tensor, x_length: int, y_length: int, mode: str) -> torch.Tensor:
    valid_convolve_modes = ["full", "valid", "same"]
    if mode == "full":
        return conv_result
    elif mode == "valid":
        target_length = max(x_length, y_length) - min(x_length, y_length) + 1
        start_idx = (conv_result.size(-1) - target_length) // 2
        return conv_result[..., start_idx : start_idx + target_length]
    elif mode == "same":
        start_idx = (conv_result.size(-1) - x_length) // 2
        return conv_result[..., start_idx : start_idx + x_length]
    else:
        raise ValueError(f"Unrecognized mode value '{mode}'. Please specify one of {valid_convolve_modes}.")


def fftconvolve(x: torch.Tensor, y: torch.Tensor, mode: str = "full") -> torch.Tensor:
    r"""
    Convolves inputs along their last dimension using FFT. For inputs with large last dimensions, this function
    is generally much faster than :meth:`convolve`.
    Note that, in contrast to :meth:`torch.nn.functional.conv1d`, which actually applies the valid cross-correlation
    operator, this function applies the true `convolution`_ operator.
    Also note that this function can only output float tensors (int tensor inputs will be cast to float).

    .. devices:: CPU CUDA

    .. properties:: Autograd TorchScript

    Args:
        x (torch.Tensor): First convolution operand, with shape `(..., N)`.
        y (torch.Tensor): Second convolution operand, with shape `(..., M)`
            (leading dimensions must be broadcast-able with those of ``x``).
        mode (str, optional): Must be one of ("full", "valid", "same").

            * "full": Returns the full convolution result, with shape `(..., N + M - 1)`. (Default)
            * "valid": Returns the segment of the full convolution result corresponding to where
              the two inputs overlap completely, with shape `(..., max(N, M) - min(N, M) + 1)`.
            * "same": Returns the center segment of the full convolution result, with shape `(..., N)`.

    Returns:
        torch.Tensor: Result of convolving ``x`` and ``y``, with shape `(..., L)`, where
        the leading dimensions match those of ``x`` and `L` is dictated by ``mode``.

    .. _convolution:
        https://en.wikipedia.org/wiki/Convolution
    """
    _check_shape_compatible(x, y)
    _check_convolve_mode(mode)

    n = x.size(-1) + y.size(-1) - 1
    fresult = torch.fft.rfft(x, n=n) * torch.fft.rfft(y, n=n)
    result = torch.fft.irfft(fresult, n=n)
    return _apply_convolve_mode(result, x.size(-1), y.size(-1), mode)


def convolve(x: torch.Tensor, y: torch.Tensor, mode: str = "full") -> torch.Tensor:
    r"""
    Convolves inputs along their last dimension using the direct method.
    Note that, in contrast to :meth:`torch.nn.functional.conv1d`, which actually applies the valid cross-correlation
    operator, this function applies the true `convolution`_ operator.

    .. devices:: CPU CUDA

    .. properties:: Autograd TorchScript

    Args:
        x (torch.Tensor): First convolution operand, with shape `(..., N)`.
        y (torch.Tensor): Second convolution operand, with shape `(..., M)`
            (leading dimensions must be broadcast-able with those of ``x``).
        mode (str, optional): Must be one of ("full", "valid", "same").

            * "full": Returns the full convolution result, with shape `(..., N + M - 1)`. (Default)
            * "valid": Returns the segment of the full convolution result corresponding to where
              the two inputs overlap completely, with shape `(..., max(N, M) - min(N, M) + 1)`.
            * "same": Returns the center segment of the full convolution result, with shape `(..., N)`.

    Returns:
        torch.Tensor: Result of convolving ``x`` and ``y``, with shape `(..., L)`, where
        the leading dimensions match those of ``x`` and `L` is dictated by ``mode``.

    .. _convolution:
        https://en.wikipedia.org/wiki/Convolution
    """
    _check_shape_compatible(x, y)
    _check_convolve_mode(mode)

    x_size, y_size = x.size(-1), y.size(-1)

    if x.size(-1) < y.size(-1):
        x, y = y, x

    if x.shape[:-1] != y.shape[:-1]:
        new_shape = [max(i, j) for i, j in zip(x.shape[:-1], y.shape[:-1])]
        x = x.broadcast_to(new_shape + [x.shape[-1]])
        y = y.broadcast_to(new_shape + [y.shape[-1]])

    num_signals = torch.tensor(x.shape[:-1]).prod()
    reshaped_x = x.reshape((int(num_signals), x.size(-1)))
    reshaped_y = y.reshape((int(num_signals), y.size(-1)))
    output = torch.nn.functional.conv1d(
        input=reshaped_x,
        weight=reshaped_y.flip(-1).unsqueeze(1),
        stride=1,
        groups=reshaped_x.size(0),
        padding=reshaped_y.size(-1) - 1,
    )
    output_shape = x.shape[:-1] + (-1,)
    result = output.reshape(output_shape)
    return _apply_convolve_mode(result, x_size, y_size, mode)


def add_noise(
    waveform: torch.Tensor, noise: torch.Tensor, snr: torch.Tensor, lengths: Optional[torch.Tensor] = None
) -> torch.Tensor:
    r"""Scales and adds noise to waveform per signal-to-noise ratio.

    Specifically, for each pair of waveform vector :math:`x \in \mathbb{R}^L` and noise vector
    :math:`n \in \mathbb{R}^L`, the function computes output :math:`y` as

    .. math::
        y = x + a n \, \text{,}

    where

    .. math::
        a = \sqrt{ \frac{ ||x||_{2}^{2} }{ ||n||_{2}^{2} } \cdot 10^{-\frac{\text{SNR}}{10}} } \, \text{,}

    with :math:`\text{SNR}` being the desired signal-to-noise ratio between :math:`x` and :math:`n`, in dB.

    Note that this function broadcasts singleton leading dimensions in its inputs in a manner that is
    consistent with the above formulae and PyTorch's broadcasting semantics.

    .. devices:: CPU CUDA

    .. properties:: Autograd TorchScript

    Args:
        waveform (torch.Tensor): Input waveform, with shape `(..., L)`.
        noise (torch.Tensor): Noise, with shape `(..., L)` (same shape as ``waveform``).
        snr (torch.Tensor): Signal-to-noise ratios in dB, with shape `(...,)`.
        lengths (torch.Tensor or None, optional): Valid lengths of signals in ``waveform`` and ``noise``, with shape
            `(...,)` (leading dimensions must match those of ``waveform``). If ``None``, all elements in ``waveform``
            and ``noise`` are treated as valid. (Default: ``None``)

    Returns:
        torch.Tensor: Result of scaling and adding ``noise`` to ``waveform``, with shape `(..., L)`
        (same shape as ``waveform``).
    """

    if not (waveform.ndim - 1 == noise.ndim - 1 == snr.ndim and (lengths is None or lengths.ndim == snr.ndim)):
        raise ValueError("Input leading dimensions don't match.")

    L = waveform.size(-1)

    if L != noise.size(-1):
        raise ValueError(f"Length dimensions of waveform and noise don't match (got {L} and {noise.size(-1)}).")

    # compute scale
    if lengths is not None:
        mask = torch.arange(0, L, device=lengths.device).expand(waveform.shape) < lengths.unsqueeze(
            -1
        )  # (*, L) < (*, 1) = (*, L)
        masked_waveform = waveform * mask
        masked_noise = noise * mask
    else:
        masked_waveform = waveform
        masked_noise = noise

    energy_signal = torch.linalg.vector_norm(masked_waveform, ord=2, dim=-1) ** 2  # (*,)
    energy_noise = torch.linalg.vector_norm(masked_noise, ord=2, dim=-1) ** 2  # (*,)
    original_snr_db = 10 * (torch.log10(energy_signal) - torch.log10(energy_noise))
    scale = 10 ** ((original_snr_db - snr) / 20.0)  # (*,)

    # scale noise
    scaled_noise = scale.unsqueeze(-1) * noise  # (*, 1) * (*, L) = (*, L)

    return waveform + scaled_noise  # (*, L)


def speed(
    waveform: torch.Tensor, orig_freq: int, factor: float, lengths: Optional[torch.Tensor] = None
) -> Tuple[torch.Tensor, Optional[torch.Tensor]]:
    r"""Adjusts waveform speed.

    .. devices:: CPU CUDA

    .. properties:: Autograd TorchScript

    Args:
        waveform (torch.Tensor): Input signals, with shape `(..., time)`.
        orig_freq (int): Original frequency of the signals in ``waveform``.
        factor (float): Factor by which to adjust speed of input. Values greater than 1.0
            compress ``waveform`` in time, whereas values less than 1.0 stretch ``waveform`` in time.
        lengths (torch.Tensor or None, optional): Valid lengths of signals in ``waveform``, with shape `(...)`.
            If ``None``, all elements in ``waveform`` are treated as valid. (Default: ``None``)

    Returns:
        (torch.Tensor, torch.Tensor or None):
            torch.Tensor
                Speed-adjusted waveform, with shape `(..., new_time).`
            torch.Tensor or None
                If ``lengths`` is not ``None``, valid lengths of signals in speed-adjusted waveform,
                with shape `(...)`; otherwise, ``None``.
    """

    source_sample_rate = int(factor * orig_freq)
    target_sample_rate = int(orig_freq)

    gcd = math.gcd(source_sample_rate, target_sample_rate)
    source_sample_rate = source_sample_rate // gcd
    target_sample_rate = target_sample_rate // gcd

    if lengths is None:
        out_lengths = None
    else:
        out_lengths = torch.ceil(lengths * target_sample_rate / source_sample_rate).to(lengths.dtype)

    return resample(waveform, source_sample_rate, target_sample_rate), out_lengths


def preemphasis(waveform, coeff: float = 0.97) -> torch.Tensor:
    r"""Pre-emphasizes a waveform along its last dimension, i.e.
    for each signal :math:`x` in ``waveform``, computes
    output :math:`y` as

    .. math::
        y[i] = x[i] - \text{coeff} \cdot x[i - 1]

    .. devices:: CPU CUDA

    .. properties:: Autograd TorchScript

    Args:
        waveform (torch.Tensor): Waveform, with shape `(..., N)`.
        coeff (float, optional): Pre-emphasis coefficient. Typically between 0.0 and 1.0.
            (Default: 0.97)

    Returns:
        torch.Tensor: Pre-emphasized waveform, with shape `(..., N)`.
    """
    waveform = waveform.clone()
    waveform[..., 1:] -= coeff * waveform[..., :-1]
    return waveform


def deemphasis(waveform, coeff: float = 0.97) -> torch.Tensor:
    r"""De-emphasizes a waveform along its last dimension.
    Inverse of :meth:`preemphasis`. Concretely, for each signal
    :math:`x` in ``waveform``, computes output :math:`y` as

    .. math::
        y[i] = x[i] + \text{coeff} \cdot y[i - 1]

    .. devices:: CPU CUDA

    .. properties:: Autograd TorchScript

    Args:
        waveform (torch.Tensor): Waveform, with shape `(..., N)`.
        coeff (float, optional): De-emphasis coefficient. Typically between 0.0 and 1.0.
            (Default: 0.97)

    Returns:
        torch.Tensor: De-emphasized waveform, with shape `(..., N)`.
    """
    a_coeffs = torch.tensor([1.0, -coeff], dtype=waveform.dtype, device=waveform.device)
    b_coeffs = torch.tensor([1.0, 0.0], dtype=waveform.dtype, device=waveform.device)
    return torchaudio.functional.lfilter(waveform, a_coeffs=a_coeffs, b_coeffs=b_coeffs)


<<<<<<< HEAD
@fail_if_no_align
def forced_align(
    log_probs: torch.Tensor,
    targets: torch.Tensor,
    input_lengths: torch.Tensor,
    target_lengths: torch.Tensor,
    blank: int = 0,
    inter_word_blank_penalty: float = 0,
    intra_word_blank_penalty: float = 0,
    word_start_positions: Optional[torch.Tensor] = None
) -> Tuple[torch.Tensor, torch.Tensor]:
    r"""Computes forced alignment given the emissions from a CTC-trained model and a target label.
=======
def frechet_distance(mu_x, sigma_x, mu_y, sigma_y):
    r"""Computes the Fréchet distance between two multivariate normal distributions :cite:`dowson1982frechet`.
>>>>>>> 5cf7d2db

    Concretely, for multivariate Gaussians :math:`X(\mu_X, \Sigma_X)`
    and :math:`Y(\mu_Y, \Sigma_Y)`, the function computes and returns :math:`F` as

    .. math::
        F(X, Y) = || \mu_X - \mu_Y ||_2^2
        + \text{Tr}\left( \Sigma_X + \Sigma_Y - 2 \sqrt{\Sigma_X \Sigma_Y} \right)

    Args:
        mu_x (torch.Tensor): mean :math:`\mu_X` of multivariate Gaussian :math:`X`, with shape `(N,)`.
        sigma_x (torch.Tensor): covariance matrix :math:`\Sigma_X` of :math:`X`, with shape `(N, N)`.
        mu_y (torch.Tensor): mean :math:`\mu_Y` of multivariate Gaussian :math:`Y`, with shape `(N,)`.
        sigma_y (torch.Tensor): covariance matrix :math:`\Sigma_Y` of :math:`Y`, with shape `(N, N)`.

    Returns:
        torch.Tensor: the Fréchet distance between :math:`X` and :math:`Y`.
    """
<<<<<<< HEAD
    if blank in targets:
        raise ValueError(f"targets Tensor shouldn't contain blank index. Found {targets}.")
    if torch.max(targets) >= log_probs.shape[-1]:
        raise ValueError("targets values must be less than the CTC dimension")
    if word_start_positions is None:
        # word_start_positions = torch.Tensor([]).int()
        # targets_shape = torch.tensor(targets.shape)
        # targets_shape[-1:] += 1
        # targets_shape = tuple(targets_shape.tolist())
        word_start_positions = torch.zeros(targets.shape).bool()
    # import pdb; pdb.set_trace()
    paths, scores = torch.ops.torchaudio.forced_align(
        log_probs, 
        targets, 
        input_lengths, 
        target_lengths, 
        blank, 
        inter_word_blank_penalty, 
        intra_word_blank_penalty, 
        word_start_positions
    )
    return paths, scores
=======
    if len(mu_x.size()) != 1:
        raise ValueError(f"Input mu_x must be one-dimensional; got dimension {len(mu_x.size())}.")
    if len(sigma_x.size()) != 2:
        raise ValueError(f"Input sigma_x must be two-dimensional; got dimension {len(sigma_x.size())}.")
    if sigma_x.size(0) != sigma_x.size(1) != mu_x.size(0):
        raise ValueError("Each of sigma_x's dimensions must match mu_x's size.")
    if mu_x.size() != mu_y.size():
        raise ValueError(f"Inputs mu_x and mu_y must have the same shape; got {mu_x.size()} and {mu_y.size()}.")
    if sigma_x.size() != sigma_y.size():
        raise ValueError(
            f"Inputs sigma_x and sigma_y must have the same shape; got {sigma_x.size()} and {sigma_y.size()}."
        )

    a = (mu_x - mu_y).square().sum()
    b = sigma_x.trace() + sigma_y.trace()
    c = torch.linalg.eigvals(sigma_x @ sigma_y).sqrt().real.sum()
    return a + b - 2 * c
>>>>>>> 5cf7d2db
<|MERGE_RESOLUTION|>--- conflicted
+++ resolved
@@ -2495,7 +2495,6 @@
     return torchaudio.functional.lfilter(waveform, a_coeffs=a_coeffs, b_coeffs=b_coeffs)
 
 
-<<<<<<< HEAD
 @fail_if_no_align
 def forced_align(
     log_probs: torch.Tensor,
@@ -2507,29 +2506,7 @@
     intra_word_blank_penalty: float = 0,
     word_start_positions: Optional[torch.Tensor] = None
 ) -> Tuple[torch.Tensor, torch.Tensor]:
-    r"""Computes forced alignment given the emissions from a CTC-trained model and a target label.
-=======
-def frechet_distance(mu_x, sigma_x, mu_y, sigma_y):
-    r"""Computes the Fréchet distance between two multivariate normal distributions :cite:`dowson1982frechet`.
->>>>>>> 5cf7d2db
-
-    Concretely, for multivariate Gaussians :math:`X(\mu_X, \Sigma_X)`
-    and :math:`Y(\mu_Y, \Sigma_Y)`, the function computes and returns :math:`F` as
-
-    .. math::
-        F(X, Y) = || \mu_X - \mu_Y ||_2^2
-        + \text{Tr}\left( \Sigma_X + \Sigma_Y - 2 \sqrt{\Sigma_X \Sigma_Y} \right)
-
-    Args:
-        mu_x (torch.Tensor): mean :math:`\mu_X` of multivariate Gaussian :math:`X`, with shape `(N,)`.
-        sigma_x (torch.Tensor): covariance matrix :math:`\Sigma_X` of :math:`X`, with shape `(N, N)`.
-        mu_y (torch.Tensor): mean :math:`\mu_Y` of multivariate Gaussian :math:`Y`, with shape `(N,)`.
-        sigma_y (torch.Tensor): covariance matrix :math:`\Sigma_Y` of :math:`Y`, with shape `(N, N)`.
-
-    Returns:
-        torch.Tensor: the Fréchet distance between :math:`X` and :math:`Y`.
-    """
-<<<<<<< HEAD
+    r"""Computes forced alignment given the emissions from a CTC-trained model and a target label."""
     if blank in targets:
         raise ValueError(f"targets Tensor shouldn't contain blank index. Found {targets}.")
     if torch.max(targets) >= log_probs.shape[-1]:
@@ -2552,7 +2529,27 @@
         word_start_positions
     )
     return paths, scores
-=======
+
+
+def frechet_distance(mu_x, sigma_x, mu_y, sigma_y):
+    r"""Computes the Fréchet distance between two multivariate normal distributions :cite:`dowson1982frechet`.
+
+    Concretely, for multivariate Gaussians :math:`X(\mu_X, \Sigma_X)`
+    and :math:`Y(\mu_Y, \Sigma_Y)`, the function computes and returns :math:`F` as
+
+    .. math::
+        F(X, Y) = || \mu_X - \mu_Y ||_2^2
+        + \text{Tr}\left( \Sigma_X + \Sigma_Y - 2 \sqrt{\Sigma_X \Sigma_Y} \right)
+
+    Args:
+        mu_x (torch.Tensor): mean :math:`\mu_X` of multivariate Gaussian :math:`X`, with shape `(N,)`.
+        sigma_x (torch.Tensor): covariance matrix :math:`\Sigma_X` of :math:`X`, with shape `(N, N)`.
+        mu_y (torch.Tensor): mean :math:`\mu_Y` of multivariate Gaussian :math:`Y`, with shape `(N,)`.
+        sigma_y (torch.Tensor): covariance matrix :math:`\Sigma_Y` of :math:`Y`, with shape `(N, N)`.
+
+    Returns:
+        torch.Tensor: the Fréchet distance between :math:`X` and :math:`Y`.
+    """
     if len(mu_x.size()) != 1:
         raise ValueError(f"Input mu_x must be one-dimensional; got dimension {len(mu_x.size())}.")
     if len(sigma_x.size()) != 2:
@@ -2569,5 +2566,4 @@
     a = (mu_x - mu_y).square().sum()
     b = sigma_x.trace() + sigma_y.trace()
     c = torch.linalg.eigvals(sigma_x @ sigma_y).sqrt().real.sum()
-    return a + b - 2 * c
->>>>>>> 5cf7d2db
+    return a + b - 2 * c